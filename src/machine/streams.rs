use crate::arena::*;
use crate::atom_table::*;
use crate::functor_macro::*;
use crate::parser::ast::*;
use crate::parser::char_reader::*;
use crate::read::*;

#[cfg(all(feature = "http", not(target_arch = "wasm32")))]
use crate::http::HttpResponse;
use crate::machine::machine_errors::*;
use crate::machine::machine_indices::*;
use crate::machine::machine_state::*;
use crate::types::*;

pub use scryer_modular_bitfield::prelude::*;

#[cfg(all(feature = "http", not(target_arch = "wasm32")))]
use bytes::{buf::Reader as BufReader, Buf, Bytes};
use std::cmp::Ordering;
use std::error::Error;
use std::fmt;
use std::fmt::Debug;
use std::fs::{File, OpenOptions};
use std::hash::Hash;
use std::io;
use std::io::PipeReader;
use std::io::PipeWriter;
use std::io::{Cursor, ErrorKind, Read, Seek, SeekFrom, Write};
use std::mem::ManuallyDrop;
use std::net::{Shutdown, TcpStream};
use std::ops::{Deref, DerefMut};
use std::path::PathBuf;
use std::ptr;
use std::sync::mpsc::Receiver;
use std::sync::mpsc::TryRecvError;

#[cfg(all(feature = "tls", not(target_arch = "wasm32")))]
use native_tls::TlsStream;

#[cfg(all(feature = "http", not(target_arch = "wasm32")))]
use warp::hyper;

#[derive(Debug, BitfieldSpecifier, Clone, Copy, PartialEq, Eq, Hash)]
#[bits = 1]
pub enum StreamType {
    Binary,
    Text,
}

impl StreamType {
    #[inline]
    pub(crate) fn as_atom(&self) -> Atom {
        match self {
            StreamType::Binary => atom!("binary_stream"),
            StreamType::Text => atom!("text_stream"),
        }
    }

    #[inline]
    pub(crate) fn as_property_atom(&self) -> Atom {
        match self {
            StreamType::Binary => atom!("binary"),
            StreamType::Text => atom!("text"),
        }
    }

    #[inline]
    pub(crate) fn other(self) -> StreamType {
        match self {
            StreamType::Binary => StreamType::Text,
            StreamType::Text => StreamType::Binary,
        }
    }
}

#[derive(Debug, BitfieldSpecifier, Clone, Copy, PartialEq, Eq, Hash)]
#[bits = 2]
pub enum EOFAction {
    EOFCode,
    Error,
    Reset,
}

#[derive(Debug, BitfieldSpecifier, Copy, Clone, PartialEq)]
#[bits = 2]
pub(crate) enum AtEndOfStream {
    Not,
    At,
    Past,
}

impl AtEndOfStream {
    #[inline]
    pub(crate) fn as_atom(&self) -> Atom {
        match self {
            AtEndOfStream::Not => atom!("not"),
            AtEndOfStream::Past => atom!("past"),
            AtEndOfStream::At => atom!("at"),
        }
    }
}

impl EOFAction {
    #[inline]
    pub(crate) fn as_atom(&self) -> Atom {
        match self {
            EOFAction::EOFCode => atom!("eof_code"),
            EOFAction::Error => atom!("error"),
            EOFAction::Reset => atom!("reset"),
        }
    }
}

#[derive(Debug)]
pub struct ByteStream(Cursor<Vec<u8>>);

impl ByteStream {
    #[inline(always)]
    pub fn from_string(string: String) -> Self {
        ByteStream(Cursor::new(string.into()))
    }
}

impl Read for ByteStream {
    #[inline]
    fn read(&mut self, buf: &mut [u8]) -> std::io::Result<usize> {
        self.0.read(buf)
    }
}

impl Write for ByteStream {
    #[inline]
    fn write(&mut self, buf: &[u8]) -> std::io::Result<usize> {
        let pos = self.0.position();

        self.0.seek(SeekFrom::End(0))?;
        let result = self.0.write(buf);
        self.0.seek(SeekFrom::Start(pos))?;

        result
    }

    #[inline]
    fn flush(&mut self) -> std::io::Result<()> {
        self.0.flush()
    }
}

#[derive(Debug)]
pub struct InputFileStream {
    file_name: Atom,
    file: File,
}

impl Read for InputFileStream {
    #[inline]
    fn read(&mut self, buf: &mut [u8]) -> std::io::Result<usize> {
        self.file.read(buf)
    }
}

impl StreamLayout<CharReader<InputFileStream>> {
    #[inline]
    fn position(&mut self) -> Option<u64> {
        // stream is the internal CharReader. subtract
        // its pending buffer length from position.
        self.get_mut()
            .file
            .stream_position()
            .map(|pos| pos - self.stream.rem_buf_len() as u64)
            .ok()
    }
}

#[derive(Debug)]
pub struct OutputFileStream {
    file_name: Atom,
    file: File,
    is_append: bool,
}

impl Write for OutputFileStream {
    #[inline]
    fn write(&mut self, buf: &[u8]) -> std::io::Result<usize> {
        self.file.write(buf)
    }

    #[inline]
    fn flush(&mut self) -> std::io::Result<()> {
        self.file.flush()
    }
}

#[derive(Debug)]
pub struct StaticStringStream {
    stream: Cursor<&'static str>,
}

impl Read for StaticStringStream {
    #[inline(always)]
    fn read(&mut self, buf: &mut [u8]) -> std::io::Result<usize> {
        self.stream.read(buf)
    }
}

impl CharRead for StaticStringStream {
    #[inline(always)]
    fn peek_char(&mut self) -> Option<std::io::Result<char>> {
        let pos = self.stream.position() as usize;
        self.stream.get_ref()[pos..].chars().next().map(Ok)
    }

    #[inline(always)]
    fn consume(&mut self, nread: usize) {
        self.stream.seek(SeekFrom::Current(nread as i64)).unwrap();
    }

    #[inline(always)]
    fn put_back_char(&mut self, c: char) {
        self.stream
            .seek(SeekFrom::Current(-(c.len_utf8() as i64)))
            .unwrap();
    }
}

#[derive(Debug)]
pub struct NamedTcpStream {
    address: Atom,
    tcp_stream: TcpStream,
}

impl Read for NamedTcpStream {
    #[inline]
    fn read(&mut self, buf: &mut [u8]) -> std::io::Result<usize> {
        self.tcp_stream.read(buf)
    }
}

impl Write for NamedTcpStream {
    #[inline]
    fn write(&mut self, buf: &[u8]) -> std::io::Result<usize> {
        self.tcp_stream.write(buf)
    }

    #[inline]
    fn flush(&mut self) -> std::io::Result<()> {
        self.tcp_stream.flush()
    }
}

#[cfg(all(feature = "tls", not(target_arch = "wasm32")))]
#[derive(Debug)]
pub struct NamedTlsStream {
    address: Atom,
    tls_stream: TlsStream<Stream>,
}

#[cfg(all(feature = "tls", not(target_arch = "wasm32")))]
impl Read for NamedTlsStream {
    #[inline]
    fn read(&mut self, buf: &mut [u8]) -> std::io::Result<usize> {
        self.tls_stream.read(buf)
    }
}

#[cfg(all(feature = "tls", not(target_arch = "wasm32")))]
impl Write for NamedTlsStream {
    #[inline]
    fn write(&mut self, buf: &[u8]) -> std::io::Result<usize> {
        self.tls_stream.write(buf)
    }

    #[inline]
    fn flush(&mut self) -> std::io::Result<()> {
        self.tls_stream.flush()
    }
}

#[cfg(all(feature = "http", not(target_arch = "wasm32")))]
pub struct HttpReadStream {
    url: Atom,
    body_reader: BufReader<Bytes>,
}

#[cfg(all(feature = "http", not(target_arch = "wasm32")))]
impl Debug for HttpReadStream {
    fn fmt(&self, f: &mut fmt::Formatter<'_>) -> fmt::Result {
        write!(f, "Http Read Stream [{}]", self.url.as_str())
    }
}

#[cfg(all(feature = "http", not(target_arch = "wasm32")))]
impl Read for HttpReadStream {
    #[inline]
    fn read(&mut self, buf: &mut [u8]) -> std::io::Result<usize> {
        self.body_reader.read(buf)
    }
}

#[cfg(all(feature = "http", not(target_arch = "wasm32")))]
pub struct HttpWriteStream {
    status_code: u16,
    headers: std::mem::ManuallyDrop<hyper::HeaderMap>,
    response: TypedArenaPtr<HttpResponse>,
    buffer: std::mem::ManuallyDrop<Vec<u8>>,
}

#[cfg(all(feature = "http", not(target_arch = "wasm32")))]
impl Debug for HttpWriteStream {
    fn fmt(&self, f: &mut fmt::Formatter<'_>) -> fmt::Result {
        write!(f, "Http Write Stream")
    }
}

#[cfg(all(feature = "http", not(target_arch = "wasm32")))]
impl Write for HttpWriteStream {
    #[inline]
    fn write(&mut self, buf: &[u8]) -> std::io::Result<usize> {
        self.buffer.extend_from_slice(buf);
        Ok(buf.len())
    }

    #[inline]
    fn flush(&mut self) -> std::io::Result<()> {
        Ok(())
    }
}

#[cfg(all(feature = "http", not(target_arch = "wasm32")))]
impl HttpWriteStream {
    // TODO why is this suddenly dead code and should it be used somewhere?
    // Should this be impl Drop for HttpWriteStream?
    #[allow(dead_code)]
    fn drop(&mut self) {
        let headers = unsafe { std::mem::ManuallyDrop::take(&mut self.headers) };
        let buffer = unsafe { std::mem::ManuallyDrop::take(&mut self.buffer) };

        let (ready, response, cvar) = &**self.response;

        let mut ready = ready.lock().unwrap();
        {
            let mut response = response.lock().unwrap();

            let mut response_ = warp::http::Response::builder().status(self.status_code);
            *response_.headers_mut().unwrap() = headers;
            *response = Some(response_.body(warp::hyper::Body::from(buffer)).unwrap());
        }
        *ready = true;
        cvar.notify_one();
    }
}

// Dummy HTTP stream types for when HTTP feature is disabled
#[cfg(not(all(feature = "http", not(target_arch = "wasm32"))))]
pub struct HttpReadStream;

#[cfg(not(all(feature = "http", not(target_arch = "wasm32"))))]
pub struct HttpWriteStream;

#[derive(Debug)]
pub struct StandardOutputStream {}

impl Write for StandardOutputStream {
    #[inline]
    fn write(&mut self, buf: &[u8]) -> std::io::Result<usize> {
        io::stdout().write(buf)
    }

    #[inline]
    fn flush(&mut self) -> std::io::Result<()> {
        io::stdout().flush()
    }
}

#[derive(Debug)]
pub struct StandardErrorStream {}

impl Write for StandardErrorStream {
    #[inline]
    fn write(&mut self, buf: &[u8]) -> std::io::Result<usize> {
        io::stderr().write(buf)
    }

    #[inline]
    fn flush(&mut self) -> std::io::Result<()> {
        io::stderr().flush()
    }
}

pub type Callback = Box<dyn FnMut(&mut Cursor<Vec<u8>>)>;

pub struct CallbackStream {
    pub(crate) inner: Cursor<Vec<u8>>,
    callback: Callback,
}

impl Debug for CallbackStream {
    fn fmt(&self, f: &mut fmt::Formatter<'_>) -> fmt::Result {
        f.debug_struct("CallbackStream")
            .field("inner", &self.inner)
            .finish()
    }
}

impl Write for CallbackStream {
    #[inline]
    fn write(&mut self, buf: &[u8]) -> std::io::Result<usize> {
        let pos = self.inner.position();

        self.inner.seek(SeekFrom::End(0))?;
        let result = self.inner.write(buf);
        self.inner.seek(SeekFrom::Start(pos))?;

        result
    }

    #[inline]
    fn flush(&mut self) -> std::io::Result<()> {
        (self.callback)(&mut self.inner);
        self.inner.flush()
    }
}

#[derive(Debug)]
pub struct InputChannelStream {
    pub(crate) inner: Cursor<Vec<u8>>,
    pub eof: bool,
    channel: Receiver<Vec<u8>>,
}

impl Read for InputChannelStream {
    #[inline]
    fn read(&mut self, buf: &mut [u8]) -> std::io::Result<usize> {
        if self.eof {
            return Ok(0);
        }

        let to_read = buf.len();
        let mut total_read = 0;

        loop {
            total_read += self.inner.read(&mut buf[total_read..])?;

            if total_read < to_read {
                // We need to get more data to read
                match self.channel.try_recv() {
                    Ok(data) => {
                        // Append into self.inner
                        let pos = self.inner.position();
                        assert_eq!(pos as usize, self.inner.get_ref().len());
                        self.inner.write_all(&data)?;
                        self.inner.seek(SeekFrom::Start(pos))?;
                    }
                    Err(TryRecvError::Empty) => {
                        // Data is pending
                        break;
                    }
                    Err(TryRecvError::Disconnected) => {
                        // The other end of the channel was closed so we are EOF
                        self.eof = true;
                        break;
                    }
                }
            } else {
                assert_eq!(total_read, to_read);
                break;
            }
        }
        Ok(total_read)
    }
}

#[bitfield]
#[repr(u64)]
#[derive(Debug, Copy, Clone, PartialEq, Eq, Hash)]
pub struct StreamOptions {
    pub stream_type: StreamType,
    pub reposition: bool,
    pub eof_action: EOFAction,
    pub has_alias: bool,
    pub alias: B59,
}

impl StreamOptions {
    #[inline]
    pub fn get_alias(self) -> Option<Atom> {
        if self.has_alias() {
            Some(Atom::from(self.alias()))
        } else {
            None
        }
    }

    #[inline]
    pub fn set_alias_to_atom_opt(&mut self, alias: Option<Atom>) {
        self.set_has_alias(alias.is_some());

        if let Some(alias) = alias {
            self.set_alias(alias.index);
        }
    }
}

impl Default for StreamOptions {
    #[inline]
    fn default() -> Self {
        StreamOptions::new()
            .with_stream_type(StreamType::Text)
            .with_reposition(false)
            .with_eof_action(EOFAction::EOFCode)
            .with_has_alias(false)
            .with_alias(0)
    }
}

#[derive(Debug, Copy, Clone)]
pub struct StreamLayout<T> {
    pub options: StreamOptions,
    pub lines_read: usize,
    past_end_of_stream: bool,
    stream: T,
}

impl<T> StreamLayout<T> {
    #[inline]
    pub fn new(stream: T) -> Self {
        Self {
            options: StreamOptions::default(),
            lines_read: 0,
            past_end_of_stream: false,
            stream,
        }
    }
}

impl<T> Deref for StreamLayout<T> {
    type Target = T;

    fn deref(&self) -> &Self::Target {
        &self.stream
    }
}

impl<T> DerefMut for StreamLayout<T> {
    fn deref_mut(&mut self) -> &mut Self::Target {
        &mut self.stream
    }
}

macro_rules! arena_allocated_impl_for_stream {
    ($stream_type:ty, $stream_tag:ident) => {
        impl $crate::arena::AllocateInArena<$stream_tag> for StreamLayout<$stream_type> {
            fn arena_allocate(self, arena: &mut Arena) -> TypedArenaPtr<$stream_tag> {
                $stream_tag::alloc(arena, core::mem::ManuallyDrop::new(self))
            }
        }

        impl ArenaAllocated for $stream_tag {
            type Payload = core::mem::ManuallyDrop<StreamLayout<$stream_type>>;

            #[inline]
            fn tag() -> ArenaHeaderTag {
                ArenaHeaderTag::$stream_tag
            }

            unsafe fn dealloc(ptr: std::ptr::NonNull<TypedAllocSlab<Self>>) {
                let mut slab = unsafe { Box::from_raw(ptr.as_ptr()) };

                match slab.tag() {
                    ArenaHeaderTag::$stream_tag => {
                        unsafe { std::mem::ManuallyDrop::drop(slab.payload()) };
                    }
                    ArenaHeaderTag::Dropped => {}
                    _ => {
                        unreachable!()
                    }
                }
                drop(slab);
            }
        }
    };
}

arena_allocated_impl_for_stream!(CharReader<ByteStream>, ByteStream);
arena_allocated_impl_for_stream!(CharReader<InputFileStream>, InputFileStream);
arena_allocated_impl_for_stream!(OutputFileStream, OutputFileStream);
arena_allocated_impl_for_stream!(CharReader<NamedTcpStream>, NamedTcpStream);
#[cfg(all(feature = "tls", not(target_arch = "wasm32")))]
arena_allocated_impl_for_stream!(CharReader<NamedTlsStream>, NamedTlsStream);
#[cfg(all(feature = "http", not(target_arch = "wasm32")))]
arena_allocated_impl_for_stream!(CharReader<HttpReadStream>, HttpReadStream);
#[cfg(all(feature = "http", not(target_arch = "wasm32")))]
arena_allocated_impl_for_stream!(CharReader<HttpWriteStream>, HttpWriteStream);
arena_allocated_impl_for_stream!(ReadlineStream, ReadlineStream);
arena_allocated_impl_for_stream!(StaticStringStream, StaticStringStream);
arena_allocated_impl_for_stream!(StandardOutputStream, StandardOutputStream);
arena_allocated_impl_for_stream!(StandardErrorStream, StandardErrorStream);
arena_allocated_impl_for_stream!(CharReader<CallbackStream>, CallbackStream);
arena_allocated_impl_for_stream!(CharReader<InputChannelStream>, InputChannelStream);
arena_allocated_impl_for_stream!(CharReader<PipeReader>, PipeReader);
arena_allocated_impl_for_stream!(CharReader<PipeWriter>, PipeWriter);

#[derive(Debug, Copy, Clone)]
pub enum Stream {
    Byte(TypedArenaPtr<ByteStream>),
    InputFile(TypedArenaPtr<InputFileStream>),
    OutputFile(TypedArenaPtr<OutputFileStream>),
    StaticString(TypedArenaPtr<StaticStringStream>),
    NamedTcp(TypedArenaPtr<NamedTcpStream>),
    #[cfg(all(feature = "tls", not(target_arch = "wasm32")))]
    NamedTls(TypedArenaPtr<NamedTlsStream>),
    #[cfg(all(feature = "http", not(target_arch = "wasm32")))]
    HttpRead(TypedArenaPtr<HttpReadStream>),
    #[cfg(all(feature = "http", not(target_arch = "wasm32")))]
    HttpWrite(TypedArenaPtr<HttpWriteStream>),
    Null(StreamOptions),
    Readline(TypedArenaPtr<ReadlineStream>),
    StandardOutput(TypedArenaPtr<StandardOutputStream>),
    StandardError(TypedArenaPtr<StandardErrorStream>),
    Callback(TypedArenaPtr<CallbackStream>),
    InputChannel(TypedArenaPtr<InputChannelStream>),
    PipeReader(TypedArenaPtr<PipeReader>),
    PipeWriter(TypedArenaPtr<PipeWriter>),
}

impl From<TypedArenaPtr<ReadlineStream>> for Stream {
    #[inline]
    fn from(stream: TypedArenaPtr<ReadlineStream>) -> Stream {
        Stream::Readline(stream)
    }
}

impl Stream {
    #[inline]
    pub fn from_owned_string(string: String, arena: &mut Arena) -> Stream {
        Stream::Byte(arena_alloc!(
            StreamLayout::new(CharReader::new(ByteStream(Cursor::new(
                string.into_bytes()
            )))),
            arena
        ))
    }

    #[inline]
    pub fn from_static_string(src: &'static str, arena: &mut Arena) -> Stream {
        Stream::StaticString(arena_alloc!(
            StreamLayout::new(StaticStringStream {
                stream: Cursor::new(src)
            }),
            arena
        ))
    }

    #[inline]
    pub fn input_channel(channel: Receiver<Vec<u8>>, arena: &mut Arena) -> Stream {
        let inner = Cursor::new(Vec::new());
        Stream::InputChannel(arena_alloc!(
            StreamLayout::new(CharReader::new(InputChannelStream {
                inner,
                eof: false,
                channel
            })),
            arena
        ))
    }

    #[inline]
    pub fn stdin(arena: &mut Arena, add_history: bool) -> Stream {
        Stream::Readline(arena_alloc!(
            StreamLayout::new(ReadlineStream::new("", add_history)),
            arena
        ))
    }

    pub fn from_tag(tag: ArenaHeaderTag, ptr: UntypedArenaPtr) -> Self {
        match tag {
            ArenaHeaderTag::ByteStream => Stream::Byte(unsafe { ptr.as_typed_ptr() }),
            ArenaHeaderTag::InputFileStream => Stream::InputFile(unsafe { ptr.as_typed_ptr() }),
            ArenaHeaderTag::OutputFileStream => Stream::OutputFile(unsafe { ptr.as_typed_ptr() }),
            ArenaHeaderTag::NamedTcpStream => Stream::NamedTcp(unsafe { ptr.as_typed_ptr() }),
            #[cfg(all(feature = "tls", not(target_arch = "wasm32")))]
            ArenaHeaderTag::NamedTlsStream => Stream::NamedTls(unsafe { ptr.as_typed_ptr() }),
            #[cfg(all(feature = "http", not(target_arch = "wasm32")))]
            ArenaHeaderTag::HttpReadStream => Stream::HttpRead(unsafe { ptr.as_typed_ptr() }),
            #[cfg(all(feature = "http", not(target_arch = "wasm32")))]
            ArenaHeaderTag::HttpWriteStream => Stream::HttpWrite(unsafe { ptr.as_typed_ptr() }),
            ArenaHeaderTag::ReadlineStream => Stream::Readline(unsafe { ptr.as_typed_ptr() }),
            ArenaHeaderTag::StaticStringStream => {
                Stream::StaticString(unsafe { ptr.as_typed_ptr() })
            }
            ArenaHeaderTag::StandardOutputStream => {
                Stream::StandardOutput(unsafe { ptr.as_typed_ptr() })
            }
            ArenaHeaderTag::StandardErrorStream => {
                Stream::StandardError(unsafe { ptr.as_typed_ptr() })
            }
            ArenaHeaderTag::Dropped | ArenaHeaderTag::NullStream => {
                Stream::Null(StreamOptions::default())
            }
            ArenaHeaderTag::CallbackStream => Stream::Callback(unsafe { ptr.as_typed_ptr() }),
            ArenaHeaderTag::InputChannelStream => {
                Stream::InputChannel(unsafe { ptr.as_typed_ptr() })
            }
            ArenaHeaderTag::PipeReader => Stream::PipeReader(unsafe { ptr.as_typed_ptr() }),
            ArenaHeaderTag::PipeWriter => Stream::PipeWriter(unsafe { ptr.as_typed_ptr() }),
            _ => unreachable!(),
        }
    }

    #[inline]
    pub fn is_stderr(&self) -> bool {
        matches!(self, Stream::StandardError(_))
    }

    #[inline]
    pub fn is_stdout(&self) -> bool {
        matches!(self, Stream::StandardOutput(_))
    }

    #[inline]
    pub fn is_stdin(&self) -> bool {
        matches!(self, Stream::Readline(_))
    }

    pub fn as_ptr(&self) -> *const ArenaHeader {
        match self {
            Stream::Byte(ptr) => ptr.header_ptr(),
            Stream::InputFile(ptr) => ptr.header_ptr(),
            Stream::OutputFile(ptr) => ptr.header_ptr(),
            Stream::StaticString(ptr) => ptr.header_ptr(),
            Stream::NamedTcp(ptr) => ptr.header_ptr(),
            #[cfg(all(feature = "tls", not(target_arch = "wasm32")))]
            Stream::NamedTls(ptr) => ptr.header_ptr(),
            #[cfg(all(feature = "http", not(target_arch = "wasm32")))]
            Stream::HttpRead(ptr) => ptr.header_ptr(),
            #[cfg(all(feature = "http", not(target_arch = "wasm32")))]
            Stream::HttpWrite(ptr) => ptr.header_ptr(),
            Stream::Null(_) => ptr::null(),
            Stream::Readline(ptr) => ptr.header_ptr(),
            Stream::StandardOutput(ptr) => ptr.header_ptr(),
            Stream::StandardError(ptr) => ptr.header_ptr(),
            Stream::Callback(ptr) => ptr.header_ptr(),
            Stream::InputChannel(ptr) => ptr.header_ptr(),
            Stream::PipeReader(ptr) => ptr.header_ptr(),
            Stream::PipeWriter(ptr) => ptr.header_ptr(),
        }
    }

    pub fn options(&self) -> &StreamOptions {
        match self {
            Stream::Byte(ref ptr) => &ptr.options,
            Stream::InputFile(ref ptr) => &ptr.options,
            Stream::OutputFile(ref ptr) => &ptr.options,
            Stream::StaticString(ref ptr) => &ptr.options,
            Stream::NamedTcp(ref ptr) => &ptr.options,
            #[cfg(all(feature = "tls", not(target_arch = "wasm32")))]
            Stream::NamedTls(ref ptr) => &ptr.options,
            #[cfg(all(feature = "http", not(target_arch = "wasm32")))]
            Stream::HttpRead(ref ptr) => &ptr.options,
            #[cfg(all(feature = "http", not(target_arch = "wasm32")))]
            Stream::HttpWrite(ref ptr) => &ptr.options,
            Stream::Null(ref options) => options,
            Stream::Readline(ref ptr) => &ptr.options,
            Stream::StandardOutput(ref ptr) => &ptr.options,
            Stream::StandardError(ref ptr) => &ptr.options,
            Stream::Callback(ref ptr) => &ptr.options,
            Stream::InputChannel(ref ptr) => &ptr.options,
            Stream::PipeReader(ref ptr) => &ptr.options,
            Stream::PipeWriter(ref ptr) => &ptr.options,
        }
    }

    pub(super) fn options_mut(&mut self) -> &mut StreamOptions {
        match self {
            Stream::Byte(ref mut ptr) => &mut ptr.options,
            Stream::InputFile(ref mut ptr) => &mut ptr.options,
            Stream::OutputFile(ref mut ptr) => &mut ptr.options,
            Stream::StaticString(ref mut ptr) => &mut ptr.options,
            Stream::NamedTcp(ref mut ptr) => &mut ptr.options,
            #[cfg(all(feature = "tls", not(target_arch = "wasm32")))]
            Stream::NamedTls(ref mut ptr) => &mut ptr.options,
            #[cfg(all(feature = "http", not(target_arch = "wasm32")))]
            Stream::HttpRead(ref mut ptr) => &mut ptr.options,
            #[cfg(all(feature = "http", not(target_arch = "wasm32")))]
            Stream::HttpWrite(ref mut ptr) => &mut ptr.options,
            Stream::Null(ref mut options) => options,
            Stream::Readline(ref mut ptr) => &mut ptr.options,
            Stream::StandardOutput(ref mut ptr) => &mut ptr.options,
            Stream::StandardError(ref mut ptr) => &mut ptr.options,
            Stream::Callback(ref mut ptr) => &mut ptr.options,
            Stream::InputChannel(ref mut ptr) => &mut ptr.options,
            Stream::PipeReader(ref mut ptr) => &mut ptr.options,
            Stream::PipeWriter(ref mut ptr) => &mut ptr.options,
        }
    }

    #[inline]
    pub(crate) fn add_lines_read(&mut self, incr_num_lines_read: usize) {
        match self {
            Stream::Byte(ptr) => ptr.lines_read += incr_num_lines_read,
            Stream::InputFile(ptr) => ptr.lines_read += incr_num_lines_read,
            Stream::OutputFile(ptr) => ptr.lines_read += incr_num_lines_read,
            Stream::StaticString(ptr) => ptr.lines_read += incr_num_lines_read,
            Stream::NamedTcp(ptr) => ptr.lines_read += incr_num_lines_read,
            #[cfg(all(feature = "http", not(target_arch = "wasm32")))]
            Stream::HttpRead(ptr) => ptr.lines_read += incr_num_lines_read,
            #[cfg(all(feature = "http", not(target_arch = "wasm32")))]
            Stream::HttpWrite(ptr) => ptr.lines_read += incr_num_lines_read,
            #[cfg(all(feature = "http", not(target_arch = "wasm32")))]
            Stream::HttpWrite(_) => {}
            Stream::Null(_) => {}
            Stream::Readline(ptr) => ptr.lines_read += incr_num_lines_read,
            Stream::StandardOutput(ptr) => ptr.lines_read += incr_num_lines_read,
            Stream::StandardError(ptr) => ptr.lines_read += incr_num_lines_read,
            Stream::Callback(ptr) => ptr.lines_read += incr_num_lines_read,
            Stream::InputChannel(ptr) => ptr.lines_read += incr_num_lines_read,
            Stream::PipeReader(ptr) => ptr.lines_read += incr_num_lines_read,
            Stream::PipeWriter(_) => {}
        }
    }

    #[inline]
    pub(crate) fn set_lines_read(&mut self, value: usize) {
        match self {
            Stream::Byte(ptr) => ptr.lines_read = value,
            Stream::InputFile(ptr) => ptr.lines_read = value,
            Stream::OutputFile(ptr) => ptr.lines_read = value,
            Stream::StaticString(ptr) => ptr.lines_read = value,
            Stream::NamedTcp(ptr) => ptr.lines_read = value,
            #[cfg(all(feature = "http", not(target_arch = "wasm32")))]
            Stream::HttpRead(ptr) => ptr.lines_read = value,
            #[cfg(all(feature = "http", not(target_arch = "wasm32")))]
            Stream::HttpWrite(ptr) => ptr.lines_read = value,
            #[cfg(all(feature = "http", not(target_arch = "wasm32")))]
            Stream::HttpWrite(_) => {}
            Stream::Null(_) => {}
            Stream::Readline(ptr) => ptr.lines_read = value,
            Stream::StandardOutput(ptr) => ptr.lines_read = value,
            Stream::StandardError(ptr) => ptr.lines_read = value,
            Stream::Callback(ptr) => ptr.lines_read = value,
            Stream::InputChannel(ptr) => ptr.lines_read = value,
            Stream::PipeReader(ptr) => ptr.lines_read = value,
            Stream::PipeWriter(_) => {}
        }
    }

    #[inline]
    pub(crate) fn lines_read(&self) -> usize {
        match self {
            Stream::Byte(ptr) => ptr.lines_read,
            Stream::InputFile(ptr) => ptr.lines_read,
            Stream::OutputFile(ptr) => ptr.lines_read,
            Stream::StaticString(ptr) => ptr.lines_read,
            Stream::NamedTcp(ptr) => ptr.lines_read,
            #[cfg(all(feature = "http", not(target_arch = "wasm32")))]
            Stream::HttpRead(ptr) => ptr.lines_read,
            #[cfg(all(feature = "http", not(target_arch = "wasm32")))]
            Stream::HttpWrite(ptr) => ptr.lines_read,
            #[cfg(all(feature = "http", not(target_arch = "wasm32")))]
            Stream::HttpWrite(_) => 0,
            Stream::Null(_) => 0,
            Stream::Readline(ptr) => ptr.lines_read,
            Stream::StandardOutput(ptr) => ptr.lines_read,
            Stream::StandardError(ptr) => ptr.lines_read,
            Stream::Callback(ptr) => ptr.lines_read,
            Stream::InputChannel(ptr) => ptr.lines_read,
            Stream::PipeReader(ptr) => ptr.lines_read,
            Stream::PipeWriter(_) => 0,
        }
    }
}

impl CharRead for Stream {
    fn peek_char(&mut self) -> Option<std::io::Result<char>> {
        match self {
            Stream::InputFile(file) => (*file).peek_char(),
            Stream::NamedTcp(tcp_stream) => (*tcp_stream).peek_char(),
            #[cfg(all(feature = "tls", not(target_arch = "wasm32")))]
            Stream::NamedTls(tls_stream) => (*tls_stream).peek_char(),
            #[cfg(all(feature = "http", not(target_arch = "wasm32")))]
            Stream::HttpRead(http_stream) => (*http_stream).peek_char(),
            Stream::Readline(rl_stream) => (*rl_stream).peek_char(),
            Stream::StaticString(src) => (*src).peek_char(),
            Stream::Byte(cursor) => (*cursor).peek_char(),
            Stream::InputChannel(cursor) => (*cursor).peek_char(),
<<<<<<< HEAD
            Stream::PipeReader(cursor) => (*cursor).peek_char(),

            #[cfg(feature = "http")]
=======
            #[cfg(all(feature = "http", not(target_arch = "wasm32")))]
>>>>>>> 21bc2384
            Stream::HttpWrite(_) => Some(Err(std::io::Error::new(
                ErrorKind::PermissionDenied,
                StreamError::ReadFromOutputStream,
            ))),
            Stream::OutputFile(_)
            | Stream::StandardError(_)
            | Stream::StandardOutput(_)
            | Stream::Null(_)
            | Stream::Callback(_)
            | Stream::PipeWriter(_) => Some(Err(std::io::Error::new(
                ErrorKind::PermissionDenied,
                StreamError::ReadFromOutputStream,
            ))),
        }
    }

    fn read_char(&mut self) -> Option<std::io::Result<char>> {
        match self {
            Stream::InputFile(file) => (*file).read_char(),
            Stream::NamedTcp(tcp_stream) => (*tcp_stream).read_char(),
            #[cfg(all(feature = "tls", not(target_arch = "wasm32")))]
            Stream::NamedTls(tls_stream) => (*tls_stream).read_char(),
            #[cfg(all(feature = "http", not(target_arch = "wasm32")))]
            Stream::HttpRead(http_stream) => (*http_stream).read_char(),
            Stream::Readline(rl_stream) => (*rl_stream).read_char(),
            Stream::StaticString(src) => (*src).read_char(),
            Stream::Byte(cursor) => (*cursor).read_char(),
            Stream::InputChannel(cursor) => (*cursor).read_char(),
<<<<<<< HEAD
            Stream::PipeReader(cursor) => (*cursor).read_char(),
            #[cfg(feature = "http")]
=======
            #[cfg(all(feature = "http", not(target_arch = "wasm32")))]
>>>>>>> 21bc2384
            Stream::HttpWrite(_) => Some(Err(std::io::Error::new(
                ErrorKind::PermissionDenied,
                StreamError::ReadFromOutputStream,
            ))),
            Stream::OutputFile(_)
            | Stream::StandardError(_)
            | Stream::StandardOutput(_)
            | Stream::Null(_)
            | Stream::Callback(_)
            | Stream::PipeWriter(_) => Some(Err(std::io::Error::new(
                ErrorKind::PermissionDenied,
                StreamError::ReadFromOutputStream,
            ))),
        }
    }

    fn put_back_char(&mut self, c: char) {
        match self {
            Stream::InputFile(file) => file.put_back_char(c),
            Stream::NamedTcp(tcp_stream) => tcp_stream.put_back_char(c),
            #[cfg(all(feature = "tls", not(target_arch = "wasm32")))]
            Stream::NamedTls(tls_stream) => tls_stream.put_back_char(c),
            #[cfg(all(feature = "http", not(target_arch = "wasm32")))]
            Stream::HttpRead(http_stream) => http_stream.put_back_char(c),
            Stream::Readline(rl_stream) => rl_stream.put_back_char(c),
            Stream::StaticString(src) => src.put_back_char(c),
            Stream::Byte(cursor) => cursor.put_back_char(c),
<<<<<<< HEAD
            Stream::PipeReader(cursor) => cursor.put_back_char(c),
            #[cfg(feature = "http")]
=======
            #[cfg(all(feature = "http", not(target_arch = "wasm32")))]
>>>>>>> 21bc2384
            Stream::HttpWrite(_) => {}
            Stream::OutputFile(_)
            | Stream::StandardError(_)
            | Stream::StandardOutput(_)
            | Stream::Null(_)
            | Stream::Callback(_)
            | Stream::PipeWriter(_) => {}
            Stream::InputChannel(_) => {}
        }
    }

    fn consume(&mut self, nread: usize) {
        match self {
            Stream::InputFile(ref mut file) => file.consume(nread),
            Stream::NamedTcp(ref mut tcp_stream) => tcp_stream.consume(nread),
            #[cfg(all(feature = "tls", not(target_arch = "wasm32")))]
            Stream::NamedTls(ref mut tls_stream) => tls_stream.consume(nread),
            #[cfg(all(feature = "http", not(target_arch = "wasm32")))]
            Stream::HttpRead(ref mut http_stream) => http_stream.consume(nread),
            Stream::Readline(ref mut rl_stream) => rl_stream.consume(nread),
            Stream::StaticString(ref mut src) => src.consume(nread),
            Stream::Byte(ref mut cursor) => cursor.consume(nread),
            Stream::InputChannel(ref mut cursor) => cursor.consume(nread),
<<<<<<< HEAD
            Stream::PipeReader(ref mut cursor) => cursor.consume(nread),
            #[cfg(feature = "http")]
=======
            #[cfg(all(feature = "http", not(target_arch = "wasm32")))]
>>>>>>> 21bc2384
            Stream::HttpWrite(_) => {}
            Stream::OutputFile(_)
            | Stream::StandardError(_)
            | Stream::StandardOutput(_)
            | Stream::Null(_)
            | Stream::Callback(_)
            | Stream::PipeWriter(_) => {}
        }
    }
}

impl Read for Stream {
    #[inline]
    fn read(&mut self, buf: &mut [u8]) -> std::io::Result<usize> {
        match self {
            Stream::InputFile(file) => (*file).read(buf),
            Stream::NamedTcp(tcp_stream) => (*tcp_stream).read(buf),
            #[cfg(all(feature = "tls", not(target_arch = "wasm32")))]
            Stream::NamedTls(tls_stream) => (*tls_stream).read(buf),
            #[cfg(all(feature = "http", not(target_arch = "wasm32")))]
            Stream::HttpRead(http_stream) => (*http_stream).read(buf),
            Stream::Readline(rl_stream) => (*rl_stream).read(buf),
            Stream::StaticString(src) => (*src).read(buf),
            Stream::Byte(cursor) => (*cursor).read(buf),
            Stream::InputChannel(cursor) => (*cursor).read(buf),
<<<<<<< HEAD
            Stream::PipeReader(cursor) => (*cursor).read(buf),
            #[cfg(feature = "http")]
=======
            #[cfg(all(feature = "http", not(target_arch = "wasm32")))]
>>>>>>> 21bc2384
            Stream::HttpWrite(_) => Err(std::io::Error::new(
                ErrorKind::PermissionDenied,
                StreamError::ReadFromOutputStream,
            )),
            Stream::OutputFile(_)
            | Stream::StandardError(_)
            | Stream::StandardOutput(_)
            | Stream::Callback(_)
            | Stream::PipeWriter(_) => Err(std::io::Error::new(
                ErrorKind::PermissionDenied,
                StreamError::ReadFromOutputStream,
            )),
            Stream::Null(_) => Ok(0),
        }
    }
}

impl Write for Stream {
    fn write(&mut self, buf: &[u8]) -> std::io::Result<usize> {
        match self {
            Stream::OutputFile(ref mut file) => file.write(buf),
            Stream::NamedTcp(ref mut tcp_stream) => tcp_stream.get_mut().write(buf),
            #[cfg(all(feature = "tls", not(target_arch = "wasm32")))]
            Stream::NamedTls(ref mut tls_stream) => tls_stream.get_mut().write(buf),
            Stream::Byte(ref mut cursor) => cursor.get_mut().write(buf),
            Stream::Callback(ref mut callback_stream) => callback_stream.get_mut().write(buf),
            Stream::StandardOutput(stream) => stream.write(buf),
            Stream::StandardError(stream) => stream.write(buf),
            #[cfg(all(feature = "http", not(target_arch = "wasm32")))]
            Stream::HttpWrite(ref mut stream) => stream.get_mut().write(buf),
<<<<<<< HEAD
            Stream::PipeWriter(ref mut stream) => stream.get_mut().write(buf),
            #[cfg(feature = "http")]
=======
            #[cfg(all(feature = "http", not(target_arch = "wasm32")))]
>>>>>>> 21bc2384
            Stream::HttpRead(_) => Err(std::io::Error::new(
                ErrorKind::PermissionDenied,
                StreamError::WriteToInputStream,
            )),
            Stream::Null(_) => Ok(buf.len()),
            Stream::StaticString(_)
            | Stream::InputChannel(_)
            | Stream::Readline(_)
            | Stream::InputFile(..)
            | Stream::PipeReader(_) => Err(std::io::Error::new(
                ErrorKind::PermissionDenied,
                StreamError::WriteToInputStream,
            )),
        }
    }

    fn flush(&mut self) -> std::io::Result<()> {
        match self {
            Stream::OutputFile(ref mut file) => file.stream.flush(),
            Stream::NamedTcp(ref mut tcp_stream) => tcp_stream.stream.get_mut().flush(),
            #[cfg(all(feature = "tls", not(target_arch = "wasm32")))]
            Stream::NamedTls(ref mut tls_stream) => tls_stream.stream.get_mut().flush(),
            Stream::Byte(ref mut cursor) => cursor.stream.get_mut().flush(),
            Stream::Callback(ref mut callback_stream) => callback_stream.stream.get_mut().flush(),
            Stream::StandardError(stream) => stream.stream.flush(),
            Stream::StandardOutput(stream) => stream.stream.flush(),
<<<<<<< HEAD
            Stream::PipeWriter(ref mut stream) => stream.stream.get_mut().flush(),
            #[cfg(feature = "http")]
=======
            #[cfg(all(feature = "http", not(target_arch = "wasm32")))]
>>>>>>> 21bc2384
            Stream::HttpWrite(ref mut stream) => stream.stream.get_mut().flush(),
            #[cfg(all(feature = "http", not(target_arch = "wasm32")))]
            Stream::HttpRead(_) => Err(std::io::Error::new(
                ErrorKind::PermissionDenied,
                StreamError::FlushToInputStream,
            )),
            Stream::Null(_) => Ok(()),
            Stream::StaticString(_)
            | Stream::InputChannel(_)
            | Stream::Readline(_)
            | Stream::InputFile(_)
            | Stream::PipeReader(_) => Err(std::io::Error::new(
                ErrorKind::PermissionDenied,
                StreamError::FlushToInputStream,
            )),
        }
    }
}

#[derive(Debug)]
enum StreamError {
    PeekByteFailed,
    PeekByteFromNonPeekableStream,
    #[allow(unused)]
    PeekCharFailed,
    #[allow(unused)]
    PeekCharFromNonPeekableStream,
    ReadFromOutputStream,
    WriteToInputStream,
    FlushToInputStream,
}

impl fmt::Display for StreamError {
    fn fmt(&self, f: &mut fmt::Formatter<'_>) -> fmt::Result {
        match self {
            StreamError::PeekByteFailed => {
                write!(f, "peek byte failed!")
            }
            StreamError::PeekByteFromNonPeekableStream => {
                write!(f, "attempted to peek byte from a non-peekable input stream")
            }
            StreamError::PeekCharFailed => {
                write!(f, "peek char failed!")
            }
            StreamError::PeekCharFromNonPeekableStream => {
                write!(f, "attempted to peek char from a non-peekable input stream")
            }
            StreamError::ReadFromOutputStream => {
                write!(f, "attempted to read from a write-only stream")
            }
            StreamError::WriteToInputStream => {
                write!(f, "attempted to write to a read-only stream")
            }
            StreamError::FlushToInputStream => {
                write!(f, "attempted to flush a read-only stream")
            }
        }
    }
}

impl Error for StreamError {}

impl PartialOrd for Stream {
    #[inline]
    fn partial_cmp(&self, other: &Stream) -> Option<Ordering> {
        Some(self.cmp(other))
    }
}

impl Ord for Stream {
    #[inline]
    fn cmp(&self, other: &Stream) -> Ordering {
        self.as_ptr().cmp(&other.as_ptr())
    }
}

impl PartialEq for Stream {
    #[inline]
    fn eq(&self, other: &Self) -> bool {
        self.as_ptr() == other.as_ptr()
    }
}

impl Eq for Stream {}

fn cursor_position<T>(
    past_end_of_stream: &mut bool,
    cursor: &Cursor<T>,
    cursor_len: u64,
) -> AtEndOfStream {
    match cursor.position().cmp(&cursor_len) {
        Ordering::Equal => AtEndOfStream::At,
        Ordering::Greater => {
            *past_end_of_stream = true;
            AtEndOfStream::Past
        }
        Ordering::Less => AtEndOfStream::Not,
    }
}

impl From<Stream> for HeapCellValue {
    #[inline(always)]
    fn from(stream: Stream) -> Self {
        if stream.is_null_stream() {
            let res = atom!("null_stream");
            atom_as_cell!(res)
        } else {
            let res = stream.as_ptr();
            debug_assert!(!res.is_null());
            raw_ptr_as_cell!(res)
        }
    }
}

impl Stream {
    #[inline]
    pub(crate) fn position(&mut self) -> Option<(u64, usize)> {
        // returns lines_read, position.
        let result = match self {
            Stream::Byte(byte_stream_layout) => {
                Some(byte_stream_layout.stream.get_ref().0.position())
            }
            Stream::StaticString(string_stream_layout) => {
                Some(string_stream_layout.stream.stream.position())
            }
            Stream::InputFile(file_stream) => file_stream.position(),
            #[cfg(all(feature = "tls", not(target_arch = "wasm32")))]
            Stream::NamedTls(..) => Some(0),
            Stream::NamedTcp(..) | Stream::Readline(..) => Some(0),
            _ => None,
        };

        result.map(|position| (position, self.lines_read()))
    }

    #[inline]
    pub(crate) fn set_position(&mut self, position: u64) {
        if let Stream::InputFile(stream_layout) = self {
            let StreamLayout {
                past_end_of_stream,
                stream,
                ..
            } = &mut ***stream_layout;

            stream
                .get_mut()
                .file
                .seek(SeekFrom::Start(position))
                .unwrap();
            stream.reset_buffer(); // flush the internal buffer.

            if let Ok(metadata) = stream.get_ref().file.metadata() {
                *past_end_of_stream = position > metadata.len();
            }
        }
    }

    #[inline]
    pub(crate) fn past_end_of_stream(&self) -> bool {
        match self {
            Stream::Byte(stream) => stream.past_end_of_stream,
            Stream::InputFile(stream) => stream.past_end_of_stream,
            Stream::OutputFile(stream) => stream.past_end_of_stream,
            Stream::StaticString(stream) => stream.past_end_of_stream,
            Stream::NamedTcp(stream) => stream.past_end_of_stream,
            #[cfg(all(feature = "tls", not(target_arch = "wasm32")))]
            Stream::NamedTls(stream) => stream.past_end_of_stream,
            #[cfg(all(feature = "http", not(target_arch = "wasm32")))]
            Stream::HttpRead(stream) => stream.past_end_of_stream,
            #[cfg(all(feature = "http", not(target_arch = "wasm32")))]
            Stream::HttpWrite(stream) => stream.past_end_of_stream,
            Stream::Null(_) => false,
            Stream::Readline(stream) => stream.past_end_of_stream,
            Stream::StandardOutput(stream) => stream.past_end_of_stream,
            Stream::StandardError(stream) => stream.past_end_of_stream,
            Stream::Callback(stream) => stream.past_end_of_stream,
            Stream::InputChannel(stream) => stream.past_end_of_stream,
            Stream::PipeReader(stream) => stream.past_end_of_stream,
            Stream::PipeWriter(stream) => stream.past_end_of_stream,
        }
    }

    #[inline]
    pub(crate) fn at_end_of_stream(&mut self) -> bool {
        self.position_relative_to_end() == AtEndOfStream::At
    }

    #[inline]
    pub(crate) fn set_past_end_of_stream(&mut self, value: bool) {
        match self {
            Stream::Byte(stream) => stream.past_end_of_stream = value,
            Stream::InputFile(stream) => stream.past_end_of_stream = value,
            Stream::OutputFile(stream) => stream.past_end_of_stream = value,
            Stream::StaticString(stream) => stream.past_end_of_stream = value,
            Stream::NamedTcp(stream) => stream.past_end_of_stream = value,
            #[cfg(all(feature = "tls", not(target_arch = "wasm32")))]
            Stream::NamedTls(stream) => stream.past_end_of_stream = value,
            #[cfg(all(feature = "http", not(target_arch = "wasm32")))]
            Stream::HttpRead(stream) => stream.past_end_of_stream = value,
            #[cfg(all(feature = "http", not(target_arch = "wasm32")))]
            Stream::HttpWrite(stream) => stream.past_end_of_stream = value,
            Stream::Null(_) => {}
            Stream::Readline(stream) => stream.past_end_of_stream = value,
            Stream::StandardOutput(stream) => stream.past_end_of_stream = value,
            Stream::StandardError(stream) => stream.past_end_of_stream = value,
            Stream::Callback(stream) => stream.past_end_of_stream = value,
            Stream::InputChannel(stream) => stream.past_end_of_stream = value,
            Stream::PipeReader(stream) => stream.past_end_of_stream = value,
            Stream::PipeWriter(stream) => stream.past_end_of_stream = value,
        }
    }

    #[inline]
    pub(crate) fn position_relative_to_end(&mut self) -> AtEndOfStream {
        if self.past_end_of_stream() {
            return AtEndOfStream::Past;
        }

        match self {
            Stream::Byte(stream_layout) => {
                let StreamLayout {
                    past_end_of_stream,
                    stream,
                    ..
                } = &mut ***stream_layout;

                let cursor_len = stream.get_ref().0.get_ref().len() as u64;
                cursor_position(past_end_of_stream, &stream.get_ref().0, cursor_len)
            }
            Stream::StaticString(stream_layout) => {
                let StreamLayout {
                    past_end_of_stream,
                    stream,
                    ..
                } = &mut ***stream_layout;

                let cursor_len = stream.stream.get_ref().len() as u64;
                cursor_position(past_end_of_stream, &stream.stream, cursor_len)
            }
            Stream::InputFile(stream_layout) => {
                let position = stream_layout.position();

                let StreamLayout {
                    past_end_of_stream,
                    stream,
                    ..
                } = &mut ***stream_layout;

                match stream.get_ref().file.metadata() {
                    Ok(metadata) => {
                        if let Some(position) = position {
                            match position.cmp(&metadata.len()) {
                                Ordering::Equal => AtEndOfStream::At,
                                Ordering::Less => AtEndOfStream::Not,
                                Ordering::Greater => {
                                    *past_end_of_stream = true;
                                    AtEndOfStream::Past
                                }
                            }
                        } else {
                            *past_end_of_stream = true;
                            AtEndOfStream::Past
                        }
                    }
                    _ => {
                        *past_end_of_stream = true;
                        AtEndOfStream::Past
                    }
                }
            }
            Stream::Null(_) => AtEndOfStream::At,
            #[cfg(all(feature = "http", not(target_arch = "wasm32")))]
            Stream::HttpRead(stream_layout) => {
                if stream_layout
                    .stream
                    .get_ref()
                    .body_reader
                    .get_ref()
                    .has_remaining()
                {
                    AtEndOfStream::Not
                } else {
                    AtEndOfStream::Past
                }
            }
            Stream::InputChannel(stream_layout) => {
                if stream_layout.stream.get_ref().eof {
                    AtEndOfStream::At
                } else {
                    AtEndOfStream::Not
                }
            }
            _ => AtEndOfStream::Not,
        }
    }

    #[inline]
    pub(crate) fn file_name(&self) -> Option<Atom> {
        match self {
            Stream::InputFile(file) => Some(file.stream.get_ref().file_name),
            Stream::OutputFile(file) => Some(file.stream.file_name),
            Stream::NamedTcp(tcp) => Some(tcp.stream.get_ref().address),
            #[cfg(all(feature = "tls", not(target_arch = "wasm32")))]
            Stream::NamedTls(tls) => Some(tls.stream.get_ref().address),
            _ => None,
        }
    }

    #[inline]
    pub(crate) fn mode(&self) -> Atom {
        match self {
            #[cfg(all(feature = "http", not(target_arch = "wasm32")))]
            Stream::HttpRead(_) => atom!("read"),
            #[cfg(all(feature = "tls", not(target_arch = "wasm32")))]
            Stream::NamedTls(..) => atom!("read_append"),
            Stream::Byte(_)
            | Stream::InputChannel(_)
            | Stream::Readline(_)
            | Stream::StaticString(_)
            | Stream::InputFile(..)
            | Stream::PipeReader(_) => atom!("read"),
            Stream::NamedTcp(..) => atom!("read_append"),
            Stream::OutputFile(file) if file.is_append => atom!("append"),
            #[cfg(all(feature = "http", not(target_arch = "wasm32")))]
            Stream::HttpWrite(_) => atom!("write"),
            Stream::OutputFile(_)
            | Stream::StandardError(_)
            | Stream::StandardOutput(_)
            | Stream::Callback(_)
            | Stream::PipeWriter(_) => {
                atom!("write")
            }
            Stream::Null(_) => atom!(""),
        }
    }

    #[inline]
    pub fn stdout(arena: &mut Arena) -> Self {
        Stream::StandardOutput(arena_alloc!(
            StreamLayout::new(StandardOutputStream {}),
            arena
        ))
    }

    #[inline]
    pub fn stderr(arena: &mut Arena) -> Self {
        Stream::StandardError(arena_alloc!(
            StreamLayout::new(StandardErrorStream {}),
            arena
        ))
    }

    #[inline]
    pub fn from_callback(callback: Callback, arena: &mut Arena) -> Self {
        Stream::Callback(arena_alloc!(
            ManuallyDrop::new(StreamLayout::new(CharReader::new(CallbackStream {
                inner: Cursor::new(Vec::new()),
                callback,
            }))),
            arena
        ))
    }

    pub(crate) fn from_pipe_writer(writer: io::PipeWriter, arena: &mut Arena) -> Stream {
        Stream::PipeWriter(arena_alloc!(
            ManuallyDrop::new(StreamLayout::new(CharReader::new(writer))),
            arena
        ))
    }

    pub(crate) fn from_pipe_reader(reader: io::PipeReader, arena: &mut Arena) -> Stream {
        Stream::PipeReader(arena_alloc!(
            ManuallyDrop::new(StreamLayout::new(CharReader::new(reader))),
            arena
        ))
    }

    #[inline]
    pub(crate) fn from_tcp_stream(address: Atom, tcp_stream: TcpStream, arena: &mut Arena) -> Self {
        tcp_stream.set_read_timeout(None).unwrap();
        tcp_stream.set_write_timeout(None).unwrap();

        Stream::NamedTcp(arena_alloc!(
            StreamLayout::new(CharReader::new(NamedTcpStream {
                address,
                tcp_stream
            })),
            arena
        ))
    }

    #[cfg(all(feature = "tls", not(target_arch = "wasm32")))]
    #[inline]
    pub(crate) fn from_tls_stream(
        address: Atom,
        tls_stream: TlsStream<Stream>,
        arena: &mut Arena,
    ) -> Self {
        Stream::NamedTls(arena_alloc!(
            StreamLayout::new(CharReader::new(NamedTlsStream {
                address,
                tls_stream
            })),
            arena
        ))
    }

    #[cfg(all(feature = "http", not(target_arch = "wasm32")))]
    #[inline]
    pub(crate) fn from_http_stream(
        url: Atom,
        http_stream: BufReader<Bytes>,
        arena: &mut Arena,
    ) -> Self {
        Stream::HttpRead(arena_alloc!(
            StreamLayout::new(CharReader::new(HttpReadStream {
                url,
                body_reader: http_stream
            })),
            arena
        ))
    }

    #[cfg(all(feature = "http", not(target_arch = "wasm32")))]
    #[inline]
    pub(crate) fn from_http_sender(
        response: TypedArenaPtr<HttpResponse>,
        status_code: u16,
        headers: hyper::HeaderMap,
        arena: &mut Arena,
    ) -> Self {
        Stream::HttpWrite(arena_alloc!(
            StreamLayout::new(CharReader::new(HttpWriteStream {
                response,
                status_code,
                headers: std::mem::ManuallyDrop::new(headers),
                buffer: std::mem::ManuallyDrop::new(Vec::new()),
            })),
            arena
        ))
    }

    #[inline]
    pub(crate) fn from_file_as_output(
        file_name: Atom,
        file: File,
        is_append: bool,
        arena: &mut Arena,
    ) -> Self {
        Stream::OutputFile(arena_alloc!(
            StreamLayout::new(OutputFileStream {
                file_name,
                file,
                is_append
            }),
            arena
        ))
    }

    #[inline]
    pub(crate) fn from_file_as_input(file_name: Atom, file: File, arena: &mut Arena) -> Self {
        Stream::InputFile(arena_alloc!(
            StreamLayout::new(CharReader::new(InputFileStream { file_name, file })),
            arena
        ))
    }

    /// Drops the stream handle and marks the arena pointer as [`ArenaHeaderTag::Dropped`].
    #[inline]
    pub(crate) fn close(&mut self) -> Result<(), std::io::Error> {
        match self {
            Stream::NamedTcp(ref mut tcp_stream) => {
                tcp_stream.inner_mut().tcp_stream.shutdown(Shutdown::Both)
            }
            #[cfg(all(feature = "tls", not(target_arch = "wasm32")))]
            Stream::NamedTls(ref mut tls_stream) => tls_stream.inner_mut().tls_stream.shutdown(),
            #[cfg(all(feature = "http", not(target_arch = "wasm32")))]
            Stream::HttpRead(ref mut http_stream) => {
                http_stream.drop_payload();

                Ok(())
            }
            #[cfg(all(feature = "http", not(target_arch = "wasm32")))]
            Stream::HttpWrite(mut http_stream) => {
                http_stream.drop_payload();

                Ok(())
            }
            Stream::InputFile(mut file_stream) => {
                // close the stream by dropping the inner File.
                file_stream.drop_payload();

                Ok(())
            }
            Stream::OutputFile(mut file_stream) => {
                // close the stream by dropping the inner File.
                file_stream.drop_payload();

                Ok(())
            }
            Stream::Byte(mut stream) => {
                stream.drop_payload();
                Ok(())
            }
            Stream::Callback(mut stream) => {
                stream.drop_payload();
                Ok(())
            }
            Stream::InputChannel(mut stream) => {
                stream.drop_payload();
                Ok(())
            }
            Stream::StaticString(mut stream) => {
                stream.drop_payload();
                Ok(())
            }

            Stream::PipeReader(mut stream) => {
                stream.drop_payload();
                Ok(())
            }

            Stream::PipeWriter(mut stream) => {
                stream.drop_payload();
                Ok(())
            }

            Stream::Null(_) => Ok(()),

            Stream::Readline(_) | Stream::StandardOutput(_) | Stream::StandardError(_) => {
                unreachable!();
            }
        }
    }

    #[inline]
    pub(crate) fn is_null_stream(&self) -> bool {
        matches!(self, Stream::Null(_))
    }

    #[inline]
    pub(crate) fn is_input_stream(&self) -> bool {
        match self {
            #[cfg(all(feature = "tls", not(target_arch = "wasm32")))]
            Stream::NamedTls(..) => true,
            #[cfg(all(feature = "http", not(target_arch = "wasm32")))]
            Stream::HttpRead(..) => true,
            Stream::NamedTcp(..)
            | Stream::Byte(_)
            | Stream::InputChannel(_)
            | Stream::Readline(_)
            | Stream::StaticString(_)
            | Stream::InputFile(..)
            | Stream::PipeReader(_)
            | Stream::Null(_) => true,
            _ => false,
        }
    }

    #[inline]
    pub(crate) fn is_output_stream(&self) -> bool {
        match self {
            #[cfg(all(feature = "tls", not(target_arch = "wasm32")))]
            Stream::NamedTls(..) => true,
            #[cfg(all(feature = "http", not(target_arch = "wasm32")))]
            Stream::HttpWrite(..) => true,
            Stream::StandardError(_)
            | Stream::StandardOutput(_)
            | Stream::NamedTcp(..)
            | Stream::Byte(_)
            | Stream::OutputFile(..)
            | Stream::Callback(_)
            | Stream::PipeWriter(_)
            | Stream::Null(_) => true,
            _ => false,
        }
    }

    // returns true on success.
    #[inline]
    pub(super) fn reset(&mut self) -> bool {
        self.set_lines_read(0);
        self.set_past_end_of_stream(false);

        match self {
            Stream::Byte(ref mut cursor) => {
                cursor.stream.get_mut().0.set_position(0);
                true
            }
            Stream::InputFile(ref mut file_stream) => {
                file_stream
                    .stream
                    .get_mut()
                    .file
                    .seek(SeekFrom::Start(0))
                    .unwrap();
                true
            }
            Stream::Readline(ref mut readline_stream) => {
                readline_stream.reset();
                true
            }
            Stream::InputChannel(ref mut input_channel_stream) => {
                input_channel_stream.stream.get_mut().inner.set_position(0);
                true
            }
            _ => false,
        }
    }

    #[inline]
    pub(crate) fn peek_byte(&mut self) -> std::io::Result<u8> {
        match self {
            Stream::Byte(ref mut cursor) => {
                let mut b = [0u8; 1];
                let pos = cursor.stream.get_mut().0.position();

                match cursor.read(&mut b)? {
                    1 => {
                        cursor.stream.get_mut().0.set_position(pos);
                        Ok(b[0])
                    }
                    _ => Err(std::io::Error::new(ErrorKind::UnexpectedEof, "end of file")),
                }
            }
            Stream::InputFile(ref mut file) => match file.peek_byte() {
                Some(result) => Ok(result?),
                _ => Err(std::io::Error::new(
                    ErrorKind::UnexpectedEof,
                    StreamError::PeekByteFailed,
                )),
            },
            Stream::Readline(ref mut stream) => stream.stream.peek_byte(),
            Stream::NamedTcp(ref mut stream) => {
                let mut b = [0u8; 1];
                stream.stream.get_mut().tcp_stream.peek(&mut b)?;
                Ok(b[0])
            }
            _ => Err(std::io::Error::new(
                ErrorKind::PermissionDenied,
                StreamError::PeekByteFromNonPeekableStream,
            )),
        }
    }
}

impl MachineState {
    #[inline]
    pub(crate) fn eof_action(
        &mut self,
        result: HeapCellValue,
        mut stream: Stream,
        caller: Atom,
        arity: usize,
    ) -> CallResult {
        let eof_action = stream.options().eof_action();

        match eof_action {
            EOFAction::Error => {
                stream.set_past_end_of_stream(true);
                Err(self.open_past_eos_error(stream, caller, arity))
            }
            EOFAction::EOFCode => {
                let end_of_stream = if stream.options().stream_type() == StreamType::Binary {
                    fixnum_as_cell!(Fixnum::build_with(-1))
                } else {
                    atom_as_cell!(atom!("end_of_file"))
                };

                stream.set_past_end_of_stream(true);
                unify!(self, result, end_of_stream);
                Ok(())
            }
            EOFAction::Reset => {
                if !stream.reset() {
                    stream.set_past_end_of_stream(true);
                }

                self.fail = stream.past_end_of_stream();
                Ok(())
            }
        }
    }

    /// ## Warning
    ///
    /// The options of streams stored in `Machine::indices` should only
    /// be modified through [`IndexStore::update_stream_options`].
    pub(crate) fn get_stream_options(
        &mut self,
        alias: HeapCellValue,
        eof_action: HeapCellValue,
        reposition: HeapCellValue,
        stream_type: HeapCellValue,
    ) -> StreamOptions {
        let alias = read_heap_cell!(self.store(MachineState::deref(self, alias)),
                                    (HeapCellValueTag::Atom, (name, arity)) => {
                                        debug_assert_eq!(arity, 0);

                                        if name != atom!("[]") {
                                            Some(name)
                                        } else {
                                            None
                                        }
                                    }
                                    (HeapCellValueTag::Str, s) => {
                                        let (name, arity) = cell_as_atom_cell!(self.heap[s])
                                            .get_name_and_arity();

                                        debug_assert_eq!(arity, 0);

                                        if name != atom!("[]") {
                                            Some(name)
                                        } else {
                                            None
                                        }
                                    }
                                    _ => {
                                        None
                                    }
        );

        let eof_action = read_heap_cell!(self.store(MachineState::deref(self, eof_action)),
                                         (HeapCellValueTag::Atom, (name, arity)) => {
                                             debug_assert_eq!(arity, 0);

                                             match name  {
                                                 atom!("eof_code") => EOFAction::EOFCode,
                                                 atom!("error") => EOFAction::Error,
                                                 atom!("reset") => EOFAction::Reset,
                                                 _ => unreachable!(),
                                             }
                                         }
                                         (HeapCellValueTag::Str, s) => {
                                             let (name, arity) = cell_as_atom_cell!(self.heap[s])
                                                 .get_name_and_arity();

                                             debug_assert_eq!(arity, 0);

                                             match name  {
                                                 atom!("eof_code") => EOFAction::EOFCode,
                                                 atom!("error") => EOFAction::Error,
                                                 atom!("reset") => EOFAction::Reset,
                                                 _ => unreachable!(),
                                             }
                                         }
                                         _ => {
                                             unreachable!()
                                         }
        );

        let reposition = read_heap_cell!(self.store(MachineState::deref(self, reposition)),
                                         (HeapCellValueTag::Atom, (name, arity)) => {
                                             debug_assert_eq!(arity, 0);
                                             name == atom!("true")
                                         }
                                         (HeapCellValueTag::Str, s) => {
                                             let (name, arity) = cell_as_atom_cell!(self.heap[s])
                                                 .get_name_and_arity();

                                             debug_assert_eq!(arity, 0);
                                             name == atom!("true")
                                         }
                                         _ => {
                                             unreachable!()
                                         }
        );

        let stream_type = read_heap_cell!(self.store(MachineState::deref(self, stream_type)),
                                          (HeapCellValueTag::Atom, (name, arity)) => {
                                              debug_assert_eq!(arity, 0);
                                              match name {
                                                  atom!("text") => StreamType::Text,
                                                  atom!("binary") => StreamType::Binary,
                                                  _ => unreachable!(),
                                              }
                                          }
                                          (HeapCellValueTag::Str, s) => {
                                              let (name, arity) = cell_as_atom_cell!(self.heap[s])
                                                  .get_name_and_arity();

                                              debug_assert_eq!(arity, 0);
                                              match name {
                                                  atom!("text") => StreamType::Text,
                                                  atom!("binary") => StreamType::Binary,
                                                  _ => unreachable!(),
                                              }
                                          }
                                          _ => {
                                              unreachable!()
                                          }
        );

        let mut options = StreamOptions::default();

        options.set_stream_type(stream_type);
        options.set_reposition(reposition);
        options.set_alias_to_atom_opt(alias);
        options.set_eof_action(eof_action);

        options
    }

    /// If `addr` is a [`Cons`](HeapCellValueTag::Cons) to a stream, then returns it.
    ///
    /// If it is an atom or a string, then this searches for the corresponding stream
    /// inside of [`self.indices`], returning it.
    ///
    /// ## Warning
    ///
    /// **Do not directly modify [`stream.options_mut()`](Stream::options_mut)
    /// on the returned stream.**
    ///
    /// Other functions rely on the invariants of [`IndexStore`], which may
    /// become invalidated by the direct modification of a stream's option (namely,
    /// its alias name). Instead, use [`IndexStore::update_stream_options`].
    pub(crate) fn get_stream_or_alias(
        &mut self,
        addr: HeapCellValue,
        indices: &IndexStore,
        caller: Atom,
        arity: usize,
    ) -> Result<Stream, MachineStub> {
        let addr = self.store(MachineState::deref(self, addr));

        read_heap_cell!(addr,
            (HeapCellValueTag::Atom, (name, arity)) => {
                debug_assert_eq!(arity, 0);

                return match indices.get_stream(name) {
                    Some(stream) => Ok(stream),
                    _ => {
                        let stub = functor_stub(caller, arity);
                        let addr = atom_as_cell!(name);

                        let existence_error = self.existence_error(ExistenceError::Stream(addr));

                        Err(self.error_form(existence_error, stub))
                    }
                };
            }
            (HeapCellValueTag::Str, s) => {
                let (name, arity) = cell_as_atom_cell!(self.heap[s])
                    .get_name_and_arity();

                debug_assert_eq!(arity, 0);

                return match indices.get_stream(name) {
                    Some(stream) => Ok(stream),
                    _ => {
                        let stub = functor_stub(caller, arity);
                        let addr = atom_as_cell!(name);

                        let existence_error = self.existence_error(ExistenceError::Stream(addr));

                        Err(self.error_form(existence_error, stub))
                    }
                };
            }
            (HeapCellValueTag::Cons, ptr) => {
                match_untyped_arena_ptr!(ptr,
                   (ArenaHeaderTag::Stream, stream) => {
                       return if stream.is_null_stream() {
                           Err(self.open_permission_error(stream_as_cell!(stream), caller, arity))
                       } else {
                           Ok(stream)
                       };
                   }
                   (ArenaHeaderTag::Dropped, _value) => {
                       let stub = functor_stub(caller, arity);
                       let err = self.existence_error(ExistenceError::Stream(addr));

                       return Err(self.error_form(err, stub));
                   }
                   _ => {
                   }
                );
            }
            _ => {
            }
        );

        let stub = functor_stub(caller, arity);

        if addr.is_var() {
            let instantiation_error = self.instantiation_error();
            Err(self.error_form(instantiation_error, stub))
        } else {
            let domain_error = self.domain_error(DomainErrorType::StreamOrAlias, addr);
            Err(self.error_form(domain_error, stub))
        }
    }

    pub(crate) fn open_parsing_stream(
        &mut self,
        mut stream: Stream,
    ) -> Result<Stream, ParserError> {
        match stream.peek_char() {
            None => Ok(stream), // empty stream is handled gracefully by Lexer::eof
            Some(Err(e)) => Err(ParserError::IO(e)),
            Some(Ok(c)) => {
                if c == '\u{feff}' {
                    // skip UTF-8 BOM
                    stream.consume(c.len_utf8());
                }

                Ok(stream)
            }
        }
    }

    pub(crate) fn stream_permission_error(
        &mut self,
        perm: Permission,
        err_atom: Atom,
        stream: Stream,
        caller: Atom,
        arity: usize,
    ) -> MachineStub {
        let stub = functor_stub(caller, arity);
        let err = self.permission_error(
            perm,
            err_atom,
            if let Some(alias) = stream.options().get_alias() {
                atom_as_cell!(alias)
            } else {
                stream.into()
            },
        );

        self.error_form(err, stub)
    }

    #[inline]
    pub(crate) fn open_past_eos_error(
        &mut self,
        stream: Stream,
        caller: Atom,
        arity: usize,
    ) -> MachineStub {
        self.stream_permission_error(
            Permission::InputStream,
            atom!("past_end_of_stream"),
            stream,
            caller,
            arity,
        )
    }

    pub(crate) fn open_permission_error<T: PermissionError>(
        &mut self,
        culprit: T,
        stub_name: Atom,
        stub_arity: usize,
    ) -> MachineStub {
        let stub = functor_stub(stub_name, stub_arity);
        let err = self.permission_error(Permission::Open, atom!("source_sink"), culprit);

        self.error_form(err, stub)
    }

    pub(crate) fn occupied_alias_permission_error(
        &mut self,
        alias: Atom,
        stub_name: Atom,
        stub_arity: usize,
    ) -> MachineStub {
        let stub = functor_stub(stub_name, stub_arity);

        let err = self.permission_error(
            Permission::Open,
            atom!("source_sink"),
            functor!(atom!("alias"), [atom_as_cell(alias)]),
        );

        self.error_form(err, stub)
    }

    pub(crate) fn reposition_error(&mut self, stub_name: Atom, stub_arity: usize) -> MachineStub {
        let stub = functor_stub(stub_name, stub_arity);
        let rep_stub = functor!(atom!("reposition"), [atom_as_cell((atom!("true")))]);
        let err = self.permission_error(Permission::Open, atom!("source_sink"), rep_stub);

        self.error_form(err, stub)
    }

    pub(crate) fn check_stream_properties(
        &mut self,
        stream: Stream,
        expected_type: StreamType,
        input: Option<HeapCellValue>,
        caller: Atom,
        arity: usize,
    ) -> CallResult {
        let opt_err = if input.is_some() && !stream.is_input_stream()
            || input.is_none() && !stream.is_output_stream()
        {
            Some(atom!("stream")) // 8.14.2.3 g)
        } else if stream.options().stream_type() != expected_type {
            Some(expected_type.other().as_atom()) // 8.14.2.3 h)
        } else {
            None
        };

        let permission = if input.is_some() {
            Permission::InputStream
        } else {
            Permission::OutputStream
        };

        if let Some(err_atom) = opt_err {
            return Err(self.stream_permission_error(permission, err_atom, stream, caller, arity));
        }

        if let Some(input) = input {
            if stream.past_end_of_stream() {
                self.eof_action(input, stream, caller, arity)?;
            }
        }

        Ok(())
    }

    pub(crate) fn stream_from_file_spec(
        &mut self,
        file_spec: Atom,
        indices: &mut IndexStore,
        options: &StreamOptions,
    ) -> Result<Stream, MachineStub> {
        if file_spec == atom!("") {
            let stub = functor_stub(atom!("open"), 4);
            let err = self.domain_error(DomainErrorType::SourceSink, self.registers[1]);

            return Err(self.error_form(err, stub));
        }

        // 8.11.5.3l)
        if let Some(alias) = options.get_alias() {
            if indices.has_stream(alias) {
                return Err(self.occupied_alias_permission_error(alias, atom!("open"), 4));
            }
        }

        let mode = cell_as_atom!(self.store(MachineState::deref(self, self.registers[2])));
        let mut open_options = OpenOptions::new();

        let (is_input_file, in_append_mode) = match mode {
            atom!("read") => {
                open_options.read(true).write(false).create(false);
                (true, false)
            }
            atom!("write") => {
                open_options
                    .read(false)
                    .write(true)
                    .truncate(true)
                    .create(true);

                (false, false)
            }
            atom!("append") => {
                open_options
                    .read(false)
                    .write(true)
                    .create(true)
                    .append(true);

                (false, true)
            }
            _ => {
                let stub = functor_stub(atom!("open"), 4);
                let err = self.domain_error(DomainErrorType::IOMode, self[temp_v!(2)]);

                // 8.11.5.3h)
                return Err(self.error_form(err, stub));
            }
        };

        let mut path = PathBuf::from(&*file_spec.as_str());

        loop {
            let file = match open_options.open(&path) {
                Ok(file) => file,
                Err(err) => {
                    match err.kind() {
                        ErrorKind::NotFound => {
                            // 8.11.5.3j)
                            let stub = functor_stub(atom!("open"), 4);

                            let err =
                                self.existence_error(ExistenceError::SourceSink(self[temp_v!(1)]));

                            return Err(self.error_form(err, stub));
                        }
                        ErrorKind::PermissionDenied => {
                            // 8.11.5.3k)
                            return Err(self.open_permission_error(
                                self.registers[1],
                                atom!("open"),
                                4,
                            ));
                        }
                        _ => {
                            // assume the OS is out of file descriptors.
                            let stub = functor_stub(atom!("open"), 4);
                            let err = Self::resource_error(ResourceError::OutOfFiles);

                            return Err(self.error_form(err, stub));
                        }
                    }
                }
            };

            if path.extension().is_none() {
                if let Ok(metadata) = file.metadata() {
                    if metadata.is_dir() {
                        path.set_extension("pl");
                        continue;
                    }
                }
            }

            return Ok(if is_input_file {
                Stream::from_file_as_input(file_spec, file, &mut self.arena)
            } else {
                Stream::from_file_as_output(file_spec, file, in_append_mode, &mut self.arena)
            });
        }
    }
}

#[cfg(test)]
mod test {
    use crate::*;
    use std::{cell::RefCell, io::Read, io::Write, rc::Rc};

    use crate::machine::config::*;
    use crate::LeafAnswer;

    use super::{Stream, StreamOptions};

    fn succeeded<T>(answer: Vec<Result<LeafAnswer, T>>) -> bool {
        // Ideally this should be a method in QueryState or LeafAnswer.
        matches!(
            answer[0].as_ref(),
            Ok(LeafAnswer::True) | Ok(LeafAnswer::LeafAnswer { .. })
        )
    }

    fn is_successful<T>(answer: &Result<LeafAnswer, T>) -> bool {
        matches!(
            answer,
            Ok(LeafAnswer::True) | Ok(LeafAnswer::LeafAnswer { .. })
        )
    }

    #[test]
    #[cfg_attr(miri, ignore)]
    fn user_input_string_stream() {
        let streams =
            StreamConfig::default().with_user_input(InputStreamConfig::string("a(1,2,3)."));

        let mut machine = MachineBuilder::default().with_streams(streams).build();

        let complete_answer: Vec<_> = machine
            .run_query(r#"current_input(_), \+ at_end_of_stream."#)
            .collect();

        assert!(succeeded(complete_answer));

        let complete_answer: Vec<_> = machine.run_query("read(A).").collect();

        assert_eq!(
            complete_answer,
            [Ok(LeafAnswer::from_bindings([(
                "A",
                Term::compound("a", [Term::integer(1), Term::integer(2), Term::integer(3),])
            )]))]
        );

        let complete_answer: Vec<_> = machine.run_query(r#"at_end_of_stream."#).collect();

        assert!(succeeded(complete_answer));
    }

    #[test]
    #[cfg_attr(miri, ignore)]
    fn user_input_channel_stream() {
        let (mut user_input, channel_stream) = InputStreamConfig::channel();
        let streams = StreamConfig::default().with_user_input(channel_stream);
        let mut machine = MachineBuilder::default().with_streams(streams).build();

        let complete_answer: Vec<_> = machine
            .run_query(r#"current_input(_), \+ at_end_of_stream."#)
            .collect();

        assert!(succeeded(complete_answer));

        write!(user_input, "a(1,2,3).").unwrap();

        let complete_answer: Vec<_> = machine
            .run_query(r#"\+ at_end_of_stream, read(A)."#)
            .collect();

        assert_eq!(
            complete_answer,
            [Ok(LeafAnswer::from_bindings([(
                "A",
                Term::compound("a", [Term::integer(1), Term::integer(2), Term::integer(3),])
            )]))]
        );

        // End-of-data but not end-of-stream;
        let complete_answer: Vec<_> = machine
            .run_query(
                r#"
                use_module(library(charsio)),
                current_input(In), get_n_chars(In, N, C),
                N == 0, \+ at_end_of_stream.
            "#,
            )
            .collect();

        assert!(succeeded(complete_answer));

        // Dropping the sender closes the input
        drop(user_input);

        let complete_answer: Vec<_> = machine
            .run_query(
                r#"
                current_input(In), get_n_chars(In, N, _),
                N == 0, at_end_of_stream.
            "#,
            )
            .collect();

        assert!(succeeded(complete_answer));
    }

    #[test]
    #[cfg_attr(miri, ignore)]
    fn user_output_callback_stream() {
        let test_string = Rc::new(RefCell::new(String::new()));

        let streams =
            StreamConfig::default().with_user_output(OutputStreamConfig::callback(Box::new({
                let test_string = test_string.clone();
                move |x| {
                    x.read_to_string(&mut test_string.borrow_mut()).unwrap();
                }
            })));

        let mut machine = MachineBuilder::default().with_streams(streams).build();

        let complete_answer: Vec<_> = machine
            .run_query(r#"current_output(Out), \+ at_end_of_stream(Out)."#)
            .collect();

        assert!(succeeded(complete_answer));

        let complete_answer: Vec<_> = machine
            .run_query(r#"write(asdf), nl, flush_output."#)
            .collect();

        assert!(succeeded(complete_answer));
        assert_eq!(test_string.borrow().as_str(), "asdf\n");

        let complete_answer: Vec<_> = machine.run_query(r#"write(abcd), flush_output."#).collect();

        assert!(succeeded(complete_answer));
        assert_eq!(test_string.borrow().as_str(), "asdf\nabcd");
    }

    #[test]
    #[cfg_attr(miri, ignore)]
    fn close_memory_user_output_stream() {
        let mut machine = MachineBuilder::new()
            .with_streams(StreamConfig::in_memory())
            .build();

        let results = machine
            .run_query(
                "\\+ \\+ (current_output(Stream), close(Stream)), write(user_output, hello).",
            )
            .collect::<Vec<_>>();

        assert_eq!(results.len(), 1);
        assert!(results[0].is_ok());

        let mut actual = String::new();
        machine.user_output.read_to_string(&mut actual).unwrap();
        assert_eq!(actual, "hello");
    }

    #[test]
    #[cfg_attr(miri, ignore)]
    fn current_input_null_stream() {
        let mut machine = MachineBuilder::new()
            .with_streams(StreamConfig::in_memory())
            .build();

        let results = machine.run_query("current_input(S).").collect::<Vec<_>>();

        assert_eq!(results.len(), 1);
        assert!(is_successful(&results[0]));
    }

    #[test]
    #[cfg_attr(miri, ignore)]
    fn close_memory_user_output_stream_twice() {
        let mut machine = MachineBuilder::new()
            .with_streams(StreamConfig::in_memory())
            .build();

        let results = machine
            .run_query("\\+ \\+ (current_output(Stream), close(Stream), close(Stream)).")
            .collect::<Vec<_>>();

        assert_eq!(results.len(), 1);
        assert!(results[0].is_ok());
    }

    #[test]
    #[cfg_attr(miri, ignore)]
    fn read_null_stream() {
        let mut machine = MachineBuilder::new()
            .with_streams(StreamConfig::in_memory())
            .build();

        let results = machine.run_query("get_code(C).").collect::<Vec<_>>();

        assert_eq!(results.len(), 1);
        assert!(
            is_successful(&results[0]),
            "Expected read to succeed, got {:?}",
            results[0]
        );
    }

    #[test]
    #[cfg_attr(miri, ignore)]
    fn close_realiased_stream() {
        let mut machine = MachineBuilder::new().build();

        let results = machine
            .run_query(
                r#"
                \+ \+ (
                    open("README.md", read, S, [alias(readme)]),
                    open(stream(S), read, _, [alias(another_alias)]),
                    close(S)
                ),
                open("README.md", read, _, [alias(readme)]).
            "#,
            )
            .collect::<Vec<_>>();

        assert_eq!(results.len(), 1);
        assert!(results[0].is_ok());
    }

    #[test]
    #[cfg_attr(miri, ignore)]
    fn current_output_null_stream() {
        // TODO: switch to a proper solution for configuring the machine with null streams
        // once `StreamConfig` supports it.
        let mut machine = MachineBuilder::new().build();
        machine.user_output = Stream::Null(StreamOptions::default());
        machine.configure_streams();

        let results = machine.run_query("current_output(S).").collect::<Vec<_>>();

        assert_eq!(results.len(), 1);
        assert!(is_successful(&results[0]));
    }

    #[test]
    #[cfg_attr(miri, ignore)]
    fn close_realiased_user_output() {
        let mut machine = MachineBuilder::new()
            .with_streams(StreamConfig::in_memory())
            .build();

        let results = machine
            .run_query(
                r#"
                \+ \+ (
                    open("README.md", read, S),
                    open(stream(S), read, _, [alias(user_output)]),
                    close(S)
                ),
                write(user_output, hello).
            "#,
            )
            .collect::<Vec<_>>();

        assert_eq!(results.len(), 1);
        assert!(results[0].is_ok());
    }

    #[test]
    #[cfg_attr(miri, ignore)]
    fn write_null_stream() {
        // TODO: switch to a proper solution for configuring the machine with null streams
        // once `StreamConfig` supports it.
        let mut machine = MachineBuilder::new().build();
        machine.user_output = Stream::Null(StreamOptions::default());
        machine.configure_streams();

        let results = machine.run_query("write(hello).").collect::<Vec<_>>();

        assert_eq!(results.len(), 1);
        assert!(
            is_successful(&results[0]),
            "Expected write to succeed, got {:?}",
            results[0]
        );
    }

    #[test]
    #[cfg_attr(miri, ignore)]
    fn put_code_null_stream() {
        // TODO: switch to a proper solution for configuring the machine with null streams
        // once `StreamConfig` supports it.
        let mut machine = MachineBuilder::new().build();
        machine.user_output = Stream::Null(StreamOptions::default());
        machine.configure_streams();

        let results = machine
            .run_query("put_code(user_output, 65).")
            .collect::<Vec<_>>();

        assert_eq!(results.len(), 1);
        assert!(
            is_successful(&results[0]),
            "Expected write to succeed, got {:?}",
            results[0]
        );
    }

    /// A variant of the [`write_null_stream`] that tries to write to a (null) input stream.
    #[test]
    #[cfg_attr(miri, ignore)]
    fn write_null_input_stream() {
        let mut machine = MachineBuilder::new()
            .with_streams(StreamConfig::in_memory())
            .build();

        let results = machine
            .run_query("current_input(Stream), write(Stream, hello).")
            .collect::<Vec<_>>();

        assert_eq!(results.len(), 1);
        assert!(
            is_successful(&results[0]),
            "Expected write to succeed, got {:?}",
            results[0]
        );
    }

    #[test]
    #[cfg_attr(miri, ignore)]
    fn at_end_of_stream_0_null_stream() {
        let mut machine = MachineBuilder::new()
            .with_streams(StreamConfig::in_memory())
            .build();

        let results = machine.run_query("at_end_of_stream.").collect::<Vec<_>>();

        assert_eq!(results.len(), 1);
        assert!(
            is_successful(&results[0]),
            "Expected at_end_of_stream to succeed, got {:?}",
            results[0]
        );
    }

    #[test]
    #[cfg_attr(miri, ignore)]
    fn at_end_of_stream_1_null_stream() {
        let mut machine = MachineBuilder::new()
            .with_streams(StreamConfig::in_memory())
            .build();

        let results = machine
            .run_query("current_input(Stream), at_end_of_stream(Stream).")
            .collect::<Vec<_>>();

        assert_eq!(results.len(), 1);
        assert!(
            is_successful(&results[0]),
            "Expected at_end_of_stream to succeed, got {:?}",
            results[0]
        );
    }
}<|MERGE_RESOLUTION|>--- conflicted
+++ resolved
@@ -883,13 +883,10 @@
             Stream::StaticString(src) => (*src).peek_char(),
             Stream::Byte(cursor) => (*cursor).peek_char(),
             Stream::InputChannel(cursor) => (*cursor).peek_char(),
-<<<<<<< HEAD
             Stream::PipeReader(cursor) => (*cursor).peek_char(),
 
             #[cfg(feature = "http")]
-=======
-            #[cfg(all(feature = "http", not(target_arch = "wasm32")))]
->>>>>>> 21bc2384
+            #[cfg(all(feature = "http", not(target_arch = "wasm32")))]
             Stream::HttpWrite(_) => Some(Err(std::io::Error::new(
                 ErrorKind::PermissionDenied,
                 StreamError::ReadFromOutputStream,
@@ -918,12 +915,9 @@
             Stream::StaticString(src) => (*src).read_char(),
             Stream::Byte(cursor) => (*cursor).read_char(),
             Stream::InputChannel(cursor) => (*cursor).read_char(),
-<<<<<<< HEAD
             Stream::PipeReader(cursor) => (*cursor).read_char(),
             #[cfg(feature = "http")]
-=======
-            #[cfg(all(feature = "http", not(target_arch = "wasm32")))]
->>>>>>> 21bc2384
+            #[cfg(all(feature = "http", not(target_arch = "wasm32")))]
             Stream::HttpWrite(_) => Some(Err(std::io::Error::new(
                 ErrorKind::PermissionDenied,
                 StreamError::ReadFromOutputStream,
@@ -951,12 +945,9 @@
             Stream::Readline(rl_stream) => rl_stream.put_back_char(c),
             Stream::StaticString(src) => src.put_back_char(c),
             Stream::Byte(cursor) => cursor.put_back_char(c),
-<<<<<<< HEAD
             Stream::PipeReader(cursor) => cursor.put_back_char(c),
             #[cfg(feature = "http")]
-=======
-            #[cfg(all(feature = "http", not(target_arch = "wasm32")))]
->>>>>>> 21bc2384
+            #[cfg(all(feature = "http", not(target_arch = "wasm32")))]
             Stream::HttpWrite(_) => {}
             Stream::OutputFile(_)
             | Stream::StandardError(_)
@@ -980,12 +971,9 @@
             Stream::StaticString(ref mut src) => src.consume(nread),
             Stream::Byte(ref mut cursor) => cursor.consume(nread),
             Stream::InputChannel(ref mut cursor) => cursor.consume(nread),
-<<<<<<< HEAD
             Stream::PipeReader(ref mut cursor) => cursor.consume(nread),
             #[cfg(feature = "http")]
-=======
-            #[cfg(all(feature = "http", not(target_arch = "wasm32")))]
->>>>>>> 21bc2384
+            #[cfg(all(feature = "http", not(target_arch = "wasm32")))]
             Stream::HttpWrite(_) => {}
             Stream::OutputFile(_)
             | Stream::StandardError(_)
@@ -1011,12 +999,9 @@
             Stream::StaticString(src) => (*src).read(buf),
             Stream::Byte(cursor) => (*cursor).read(buf),
             Stream::InputChannel(cursor) => (*cursor).read(buf),
-<<<<<<< HEAD
             Stream::PipeReader(cursor) => (*cursor).read(buf),
             #[cfg(feature = "http")]
-=======
-            #[cfg(all(feature = "http", not(target_arch = "wasm32")))]
->>>>>>> 21bc2384
+            #[cfg(all(feature = "http", not(target_arch = "wasm32")))]
             Stream::HttpWrite(_) => Err(std::io::Error::new(
                 ErrorKind::PermissionDenied,
                 StreamError::ReadFromOutputStream,
@@ -1047,12 +1032,9 @@
             Stream::StandardError(stream) => stream.write(buf),
             #[cfg(all(feature = "http", not(target_arch = "wasm32")))]
             Stream::HttpWrite(ref mut stream) => stream.get_mut().write(buf),
-<<<<<<< HEAD
             Stream::PipeWriter(ref mut stream) => stream.get_mut().write(buf),
             #[cfg(feature = "http")]
-=======
-            #[cfg(all(feature = "http", not(target_arch = "wasm32")))]
->>>>>>> 21bc2384
+            #[cfg(all(feature = "http", not(target_arch = "wasm32")))]
             Stream::HttpRead(_) => Err(std::io::Error::new(
                 ErrorKind::PermissionDenied,
                 StreamError::WriteToInputStream,
@@ -1079,12 +1061,9 @@
             Stream::Callback(ref mut callback_stream) => callback_stream.stream.get_mut().flush(),
             Stream::StandardError(stream) => stream.stream.flush(),
             Stream::StandardOutput(stream) => stream.stream.flush(),
-<<<<<<< HEAD
             Stream::PipeWriter(ref mut stream) => stream.stream.get_mut().flush(),
             #[cfg(feature = "http")]
-=======
-            #[cfg(all(feature = "http", not(target_arch = "wasm32")))]
->>>>>>> 21bc2384
+            #[cfg(all(feature = "http", not(target_arch = "wasm32")))]
             Stream::HttpWrite(ref mut stream) => stream.stream.get_mut().flush(),
             #[cfg(all(feature = "http", not(target_arch = "wasm32")))]
             Stream::HttpRead(_) => Err(std::io::Error::new(
