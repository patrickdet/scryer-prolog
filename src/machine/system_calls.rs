--- conflicted
+++ resolved
@@ -56,13 +56,9 @@
 use std::net::{TcpListener, TcpStream};
 use std::num::NonZeroU32;
 use std::process;
-<<<<<<< HEAD
 use std::process::Child;
 use std::process::Stdio;
-#[cfg(feature = "http")]
-=======
 #[cfg(all(feature = "http", not(target_arch = "wasm32")))]
->>>>>>> 21bc2384
 use std::str::FromStr;
 #[cfg(all(feature = "http", not(target_arch = "wasm32")))]
 use std::sync::{Arc, Condvar, Mutex};
@@ -5116,13 +5112,8 @@
         Ok(())
     }
 
-<<<<<<< HEAD
-    #[cfg(feature = "ffi")]
+    #[cfg(all(feature = "ffi", not(target_arch = "wasm32")))]
     fn build_struct(&mut self, name: &str, mut args: Vec<Value>) -> Result<HeapCellValue, usize> {
-=======
-    #[cfg(all(feature = "ffi", not(target_arch = "wasm32")))]
-    fn build_struct(&mut self, name: &str, mut args: Vec<Value>) -> HeapCellValue {
->>>>>>> 21bc2384
         args.insert(0, Value::CString(CString::new(name).unwrap()));
 
         let mut expanded_args = Vec::with_capacity(args.len());
@@ -5148,11 +5139,11 @@
             });
         }
 
-        sized_iter_to_heap_list(
+        Ok(sized_iter_to_heap_list(
             &mut self.machine_st.heap,
             expanded_args.len(),
             expanded_args.into_iter(),
-        )
+        ))
     }
 
     #[cfg(all(feature = "ffi", not(target_arch = "wasm32")))]
@@ -5211,17 +5202,12 @@
         Ok(())
     }
 
-<<<<<<< HEAD
-    #[cfg(target_arch = "wasm32")]
+    #[cfg(all(target_arch = "wasm32", target_os = "unknown"))]
     fn unify_js_value(
         &mut self,
         result: wasm_bindgen::JsValue,
         result_reg: HeapCellValue,
     ) -> CallResult {
-=======
-    #[cfg(all(target_arch = "wasm32", target_os = "unknown"))]
-    fn unify_js_value(&mut self, result: wasm_bindgen::JsValue, result_reg: HeapCellValue) {
->>>>>>> 21bc2384
         match result.as_bool() {
             Some(result) => match result {
                 true => self.machine_st.unify_atom(atom!("true"), result_reg),
