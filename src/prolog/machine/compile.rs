use prolog_parser::ast::*;
use prolog_parser::parser::get_desc;
use prolog_parser::tabled_rc::TabledData;

use crate::prolog::codegen::*;
use crate::prolog::debray_allocator::*;
use crate::prolog::forms::*;
use crate::prolog::instructions::*;
use crate::prolog::iterators::*;
use crate::prolog::machine::machine_errors::*;
use crate::prolog::machine::machine_indices::*;
use crate::prolog::machine::term_expansion::ExpansionAdditionResult;
use crate::prolog::machine::toplevel::*;
use crate::prolog::machine::*;

use indexmap::{IndexMap, IndexSet};

use ref_thread_local::RefThreadLocal;

use std::cell::Cell;
use std::collections::VecDeque;
use std::fs::File;
use std::io::Read;
use std::mem;
use std::path::PathBuf;

#[allow(dead_code)]
pub fn print_code(code: &Code) {
    for clause in code {
        match clause {
            &Line::Arithmetic(ref arith) => println!("{}", arith),
            &Line::Fact(ref fact_instr) => println!("{}", fact_instr),
            &Line::Cut(ref cut) => println!("{}", cut),
            &Line::Choice(ref choice) => println!("{}", choice),
            &Line::Control(ref control) => println!("{}", control),
            &Line::IndexedChoice(ref choice) => println!("{}", choice),
            &Line::Indexing(ref indexing) => println!("{}", indexing),
            &Line::Query(ref query_instr) => println!("{}", query_instr),
        }
    }
}

fn fix_filename(atom_tbl: TabledData<Atom>, filename: &str) -> Result<PathBuf, SessionError> {
    let mut path = PathBuf::from(filename);

    if !path.is_file() {
        if path.extension().is_none() {
            path.set_extension("pl");
        }

        if !path.is_file() {
            let filename = clause_name!(path.to_string_lossy().to_string(), atom_tbl);
            return Err(SessionError::InvalidFileName(filename));
        }
    }

    Ok(path)
}

fn load_module<R: Read>(
    wam: &mut Machine,
    stream: ParsingStream<R>,
    suppress_warnings: bool,
    listing_src: ClauseName,
) -> Result<ClauseName, SessionError> {
    // follow the operation of compile_user_module, but before
    // compiling, check that a module is declared in the file. if not,
    // throw an exception.
    let mut indices = default_index_store!(wam.indices.atom_tbl.clone());
    setup_indices(wam, clause_name!("builtins"), &mut indices)?;

    let mut compiler = ListingCompiler::new(
        &wam.code_repo,
        suppress_warnings,
        listing_src.clone(),
    );

    let results = compiler.gather_items(wam, stream, &mut indices);

    let module_name = if let Some(ref module) = &compiler.module {
        module.module_decl.name.clone()
    } else {
        // this impromptu definition (namely, its exports) will be filled out later.
        let module_decl = ModuleDecl { name: listing_src, exports: vec![] };

        let mut module  = Module::new(module_decl, wam.indices.atom_tbl.clone());
        let module_name = module.module_decl.name.clone();

        module.is_impromptu_module = true;

        compiler.module = Some(module);
        module_name
    };

    results.and_then(|results| compile_work_impl(&mut compiler, wam, indices, results))
           .or_else(|e| {
               wam.indices.take_module(module_name.clone());
               compiler.print_error(&e);
               Err(e)
           })?;

    Ok(module_name)
}

pub(super)
fn load_module_from_file(
    wam: &mut Machine,
    filename: &str,
    suppress_warnings: bool,
) -> Result<ClauseName, SessionError> {
    let path = fix_filename(wam.indices.atom_tbl.clone(), filename)?;
    let filename = clause_name!(path.to_string_lossy().to_string(), wam.indices.atom_tbl);

    let file_handle = File::open(&path).or_else(|_| {
        Err(SessionError::InvalidFileName(filename.clone()))
    })?;

    load_module(wam, parsing_stream(file_handle), suppress_warnings, filename)
}

pub type PredicateCompileQueue = (Predicate, VecDeque<TopLevel>);

// throw errors if declaration or query found.
fn compile_relation(
    cg: &mut CodeGenerator<DebrayAllocator>,
    tl: &TopLevel
) -> Result<Code, ParserError> {
    match tl {
        &TopLevel::Declaration(_) | &TopLevel::Query(_) => Err(ParserError::ExpectedRel),
        &TopLevel::Predicate(ref clauses) => cg.compile_predicate(&clauses.0),
        &TopLevel::Fact(ref fact, ..) => Ok(cg.compile_fact(fact)),
        &TopLevel::Rule(ref rule, ..) => cg.compile_rule(rule),
    }
}

fn issue_singleton_warnings(
    src_name: ClauseName,
    terms_and_locs: Vec<(Term, usize, usize)>,
) {
    for (term, line_num, _col_num) in terms_and_locs {
        let mut singletons = vec![];
        let mut var_count = IndexMap::new();

        for subterm in breadth_first_iter(&term, true) {
            if let TermRef::Var(_, _, var) = subterm {
                let entry = var_count.entry(var).or_insert(0);
                *entry += 1;
            }
        }

        for (var, count) in var_count {
            if count == 1 && !var.starts_with("_") && var.as_str() != "!" {
                singletons.push(var);
            }
        }

        if let Some(last_var) = singletons.pop() {
            print!("Warning: {}:{}: Singleton variables: [",
                   src_name, line_num);

            for var in singletons {
                print!("{}, ", var);
            }

            println!("{}]", last_var);
        }
    }
}

// set first jmp_by_call or jmp_by_index instruction to code.len() -
// idx, where idx is the place it occurs. It only does this to the
// *first* uninitialized jmp index it encounters, then returns.
fn set_first_index(code: &mut Code) {
    let code_len = code.len();

    for (idx, line) in code.iter_mut().enumerate() {
        match line {
            &mut Line::Control(ControlInstruction::JmpBy(_, ref mut offset, ..))
                if *offset == 0 =>
            {
                *offset = code_len - idx;
                break;
            }
            _ => {}
        };
    }
}

pub fn compile_appendix(
    code: &mut Code,
    queue: &VecDeque<TopLevel>,
    non_counted_bt: bool,
    flags: MachineFlags,
) -> Result<(), ParserError> {
    for tl in queue.iter() {
        set_first_index(code);
        let mut cg = CodeGenerator::<DebrayAllocator>::new(non_counted_bt, flags);
        let decl_code = compile_relation(&mut cg, tl)?;
        code.extend(decl_code.into_iter());
    }

    Ok(())
}

fn append_trivial_goal(name: &ClauseName, pred: &mut Predicate)
{
    let var = Box::new(Term::Var(Cell::default(), Rc::new(String::from("X"))));
    let body = QueryTerm::Clause(
        Cell::default(),
        ClauseType::from(clause_name!("$at_end_of_expansion"), 0, None),
        vec![],
        false
    );

    let rule = Rule {
        head: (name.clone(), vec![var.clone(), var], body),
        clauses: vec![]
    };

    pred.0.push(PredicateClause::Rule(rule, 0, 0));
}

impl CodeRepo {
    pub fn compile_hook(
        &mut self,
        hook: CompileTimeHook,
        flags: MachineFlags,
    ) -> Result<(), ParserError> {
        let key = (hook.name(), hook.arity());

        match self.term_dir.get_mut(&key) {
            Some(ref mut preds) => {
                append_trivial_goal(&key.0, &mut preds.0);

                let mut cg = CodeGenerator::<DebrayAllocator>::new(false, flags);
                let mut code = cg.compile_predicate(&(preds.0).0)?;

                compile_appendix(&mut code, &preds.1, false, flags)?;

                (preds.0).0.pop();

                Ok(match hook {
                    CompileTimeHook::UserTermExpansion | CompileTimeHook::TermExpansion => {
                        self.term_expanders = code
                    }
                    CompileTimeHook::UserGoalExpansion | CompileTimeHook::GoalExpansion => {
                        self.goal_expanders = code
                    }
                })
            }
            None => Ok(match hook {
                CompileTimeHook::UserTermExpansion | CompileTimeHook::TermExpansion => {
                    if self.term_expanders.is_empty() {
                        let mut preds = Predicate::new();
                        append_trivial_goal(&key.0, &mut preds);

                        let mut cg = CodeGenerator::<DebrayAllocator>::new(false, flags);
                        self.term_expanders = cg.compile_predicate(&preds.0)?;
                    }
                }
                CompileTimeHook::UserGoalExpansion | CompileTimeHook::GoalExpansion => {
                    if self.goal_expanders.is_empty() {
                        let mut preds = Predicate::new();
                        append_trivial_goal(&key.0, &mut preds);

                        let mut cg = CodeGenerator::<DebrayAllocator>::new(false, flags);
                        self.goal_expanders = cg.compile_predicate(&preds.0)?;
                    }
                }
            })
        }
    }
}

fn compile_query(
    terms: Vec<QueryTerm>,
    queue: VecDeque<TopLevel>,
    flags: MachineFlags,
) -> Result<(Code, AllocVarDict), ParserError> {
    // count backtracking inferences.
    let mut cg = CodeGenerator::<DebrayAllocator>::new(false, flags);
    let mut code = cg.compile_query(&terms)?;

    compile_appendix(&mut code, &queue, false, flags)?;
    Ok((code, cg.take_vars()))
}

fn add_hooks_to_mockup(
    code_repo: &mut CodeRepo,
    hook: CompileTimeHook,
    expansions: (Predicate, VecDeque<TopLevel>),
) {
    let key = (hook.name(), hook.arity());
    let preds = code_repo
        .term_dir
        .entry(key.clone())
        .or_insert((Predicate::new(), VecDeque::from(vec![])));

    (preds.0).0.extend((expansions.0).0.into_iter());
    preds.1.extend(expansions.1.into_iter());
}

fn setup_module_expansions(wam: &mut Machine, module: &Module) {
    let term_expansions = module.term_expansions.clone();
    let goal_expansions = module.goal_expansions.clone();

    add_hooks_to_mockup(
        &mut wam.code_repo,
        CompileTimeHook::TermExpansion,
        term_expansions,
    );

    add_hooks_to_mockup(
        &mut wam.code_repo,
        CompileTimeHook::GoalExpansion,
        goal_expansions,
    );
}

pub(super) fn compile_into_module<R: Read>(
    wam: &mut Machine,
    module_name: ClauseName,
    src: ParsingStream<R>,
    name: ClauseName,
) -> EvalSession {
    let mut indices = default_index_store!(wam.atom_tbl_of(&name));
    let module = wam.indices.take_module(module_name.clone()).unwrap();

    indices.code_dir = module.code_dir.clone();
    indices.op_dir   = module.op_dir.clone();
    indices.atom_tbl = module.atom_tbl.clone();

    let mut compiler = ListingCompiler::new(&wam.code_repo, true, module_name.clone());

    match compile_into_module_impl(wam, &mut compiler, module, src, indices) {
        Ok(()) => EvalSession::EntrySuccess,
        Err(e) => {
            if let Some(module) = compiler.module.take() {
                wam.indices.insert_module(module);
            }

            compiler.drop_expansions(wam.machine_flags(), &mut wam.code_repo);
            EvalSession::from(e)
        }
    }
}

fn compile_into_module_impl<R: Read>(
    wam: &mut Machine,
    compiler: &mut ListingCompiler,
    module: Module,
    src: ParsingStream<R>,
    mut indices: IndexStore,
) -> Result<(), SessionError> {
    setup_module_expansions(wam, &module);

    let module_name = module.module_decl.name.clone();
    compiler.module = Some(module);

    let flags = wam.machine_flags();

    wam.code_repo.compile_hook(CompileTimeHook::TermExpansion, flags)?;
    wam.code_repo.compile_hook(CompileTimeHook::GoalExpansion, flags)?;

    let results = compiler.gather_items(wam, src, &mut indices)?;
    let module_code =
        compiler.generate_code(results.worker_results, wam, &mut indices.code_dir, 0)?;

    let mut clause_code_generator = ClauseCodeGenerator::new(module_code.len(), module_name.clone());

    clause_code_generator.generate_clause_code(&results.dynamic_clause_map, wam)?;
    add_module_code(wam, compiler.module.take().unwrap(), module_code, indices);
    clause_code_generator.add_clause_code(wam, results.dynamic_clause_map);

    Ok(compiler.drop_expansions(wam.machine_flags(), &mut wam.code_repo))
}

pub struct GatherResult {
    dynamic_clause_map: DynamicClauseMap,
    pub(crate) worker_results: Vec<PredicateCompileQueue>,
    toplevel_results: Vec<PredicateCompileQueue>,
    toplevel_indices: IndexStore,
    addition_results: ExpansionAdditionResult,
    top_level_terms: Vec<(Term, usize, usize)>
}

pub struct ClauseCodeGenerator {
    len_offset: usize,
    code: Code,
    module_name: ClauseName,
    pi_to_loc: IndexMap<PredicateKey, usize>,
}

impl ClauseCodeGenerator {
    #[inline]
    fn new(len_offset: usize, module_name: ClauseName) -> Self {
        ClauseCodeGenerator {
            len_offset,
            code: vec![],
            module_name,
            pi_to_loc: IndexMap::new(),
        }
    }

    // compiles the latest version of clause/2.
    fn generate_clause_code(
        &mut self,
        dynamic_clause_map: &DynamicClauseMap,
        wam: &Machine,
    ) -> Result<(), SessionError> {
        for ((name, arity), heads_and_tails) in dynamic_clause_map {
            if heads_and_tails.is_empty() {
                continue;
            }

            let predicate = Predicate(
                heads_and_tails
                    .iter()
                    .map(|(head, tail)| {
                        let clause = Term::Clause(
                            Cell::default(),
                            clause_name!("clause"),
                            vec![Box::new(head.clone()), Box::new(tail.clone())],
                            None,
                        );
                        PredicateClause::Fact(clause, 0, 0)
                    })
                    .collect(),
            );

            let p = self.code.len() + wam.code_repo.code.len() + self.len_offset;
            let mut cg = CodeGenerator::<DebrayAllocator>::new(false, wam.machine_flags());

            let mut decl_code = compile_relation(
                &mut cg,
                &TopLevel::Predicate(predicate),
            )?;

            compile_appendix(&mut decl_code, &VecDeque::new(), false, wam.machine_flags())?;

            self.pi_to_loc.insert((name.clone(), *arity), p);
            self.code.extend(decl_code.into_iter());
        }

        Ok(())
    }

    fn add_clause_code(self, wam: &mut Machine, dynamic_code_dir: DynamicClauseMap)
    {
        wam.code_repo.code.extend(self.code.into_iter());

        if self.module_name.as_str() == "user" {
            for ((name, arity), _) in &dynamic_code_dir {
                wam.indices.code_dir.entry((name.clone(), *arity))
                   .or_insert(CodeIndex::dynamic_undefined(clause_name!("user")));
            }
        }

        for ((name, arity), _) in dynamic_code_dir {
            wam.indices.dynamic_code_dir.insert((name.owning_module(), name, arity),
                                                DynamicPredicateInfo::default());
        }

        for ((name, arity), p) in self.pi_to_loc {
            let entry = wam
                .indices
                .dynamic_code_dir
                .entry((name.owning_module(), name, arity))
                .or_insert(DynamicPredicateInfo::default());

            entry.clauses_subsection_p = p;
        }
    }
}

pub struct ListingCompiler {
    non_counted_bt_preds: IndexSet<PredicateKey>,
    module: Option<Module>,
    user_term_dir: TermDir,
    orig_term_expansion_lens: (usize, usize),
    orig_goal_expansion_lens: (usize, usize),
    initialization_goals: (Vec<QueryTerm>, VecDeque<TopLevel>),
    suppress_warnings: bool,
    listing_src: ClauseName // a file? a module?
}

fn add_toplevel_code(wam: &mut Machine, code: Code, indices: IndexStore) {
    wam.add_batched_code(code, indices.code_dir);
    wam.add_batched_ops(indices.op_dir);
}

#[inline]
fn add_module_code(wam: &mut Machine, mut module: Module, code: Code, indices: IndexStore)
{
    module.code_dir.extend(indices.code_dir);
    module.op_dir.extend(indices.op_dir.into_iter());

    wam.add_module(module, code);
}

fn add_non_module_code(
    wam: &mut Machine,
    dynamic_clause_map: DynamicClauseMap,
    code: Code,
    indices: IndexStore,
) -> Result<(), SessionError> {
    wam.check_toplevel_code(&indices)?;

    let mut clause_code_generator = ClauseCodeGenerator::new(code.len(), clause_name!("user"));
    clause_code_generator.generate_clause_code(&dynamic_clause_map, wam)?;

    add_toplevel_code(wam, code, indices);
    clause_code_generator.add_clause_code(wam, dynamic_clause_map);

    Ok(())
}

pub(super)
fn load_library(
    wam: &mut Machine,
    name: ClauseName,
    suppress_warnings: bool,
) -> Result<ClauseName, SessionError> {
    match LIBRARIES.borrow().get(name.as_str()) {
        Some(code) => {
            load_module(wam, parsing_stream(code.as_bytes()),
                        suppress_warnings, name.clone())
        }
        None => Err(SessionError::ModuleNotFound)
    }
}

impl ListingCompiler {
    #[inline]
    pub fn new(
        code_repo: &CodeRepo,
        suppress_warnings: bool,
        listing_src: ClauseName,
    ) -> Self {
        ListingCompiler {
            non_counted_bt_preds: IndexSet::new(),
            module: None,
            user_term_dir: TermDir::new(),
            orig_term_expansion_lens: code_repo
                .term_dir_entry_len((clause_name!("term_expansion"), 2)),
            orig_goal_expansion_lens: code_repo
                .term_dir_entry_len((clause_name!("goal_expansion"), 2)),
	    initialization_goals: (vec![], VecDeque::from(vec![])),
            suppress_warnings,
            listing_src
        }
    }

    /*
    Replace calls to self with a localized index cell, not available to the global CodeIndex.
    This is done to implement logical update semantics for dynamic database updates.
     */
    fn localize_self_calls(&mut self, name: ClauseName, arity: usize, code: &mut Code, p: usize) {
        let self_idx = CodeIndex::default();
        set_code_index!(self_idx, IndexPtr::Index(p), self.get_module_name());

        for instr in code.iter_mut() {
            if let &mut Line::Control(ControlInstruction::CallClause(ref mut ct, ..)) = instr {
                match ct {
                    &mut ClauseType::Named(ref ct_name, ct_arity, ref mut idx)
                        if ct_name == &name && arity == ct_arity =>
                    {
                        *idx = self_idx.clone();
                    }
                    &mut ClauseType::Op(ref op_name, ref shared_op_desc, ref mut idx)
                        if op_name == &name && shared_op_desc.arity() == arity =>
                    {
                        *idx = self_idx.clone();
                    }
                    _ => {}
                }
            }
        }
    }

    fn use_module(
        &mut self,
        submodule: ClauseName,
        code_repo: &mut CodeRepo,
        flags: MachineFlags,
        wam_indices: &mut IndexStore,
        indices: &mut IndexStore,
    ) -> Result<(), SessionError> {
        let module_name = self.get_module_name();

        if let Some(mut submodule) = wam_indices.take_module(submodule) {
            unwind_protect!(
                indices.use_module(code_repo, flags, &submodule),
                wam_indices.insert_module(submodule)
            );

            if let Some(ref mut module) = &mut self.module {
                module.remove_module(module_name, &submodule);
                unwind_protect!(
                    module.use_module(code_repo, flags, &submodule),
                    wam_indices.insert_module(submodule)
                );
            } else {
                submodule.inserted_expansions = true;
                wam_indices.remove_module(clause_name!("user"), &submodule);
            }

            Ok(wam_indices.insert_module(submodule))
        } else {
            Err(SessionError::ModuleNotFound)
        }
    }

    fn use_qualified_module(
        &mut self,
        submodule: ClauseName,
        code_repo: &mut CodeRepo,
        flags: MachineFlags,
        exports: &Vec<ModuleExport>,
        wam_indices: &mut IndexStore,
        indices: &mut IndexStore,
    ) -> Result<(), SessionError> {
        let module_name = self.get_module_name();

        if let Some(mut submodule) = wam_indices.take_module(submodule) {
            unwind_protect!(
                indices.use_qualified_module(code_repo, flags, &submodule, exports),
                wam_indices.insert_module(submodule)
            );

            if let &mut Some(ref mut module) = &mut self.module {
                module.remove_module(module_name, &submodule);
                unwind_protect!(
                    module.use_qualified_module(code_repo, flags, &submodule, exports),
                    wam_indices.insert_module(submodule)
                );
            } else {
                submodule.inserted_expansions = true;
                wam_indices.remove_module(clause_name!("user"), &submodule);
            }

            Ok(wam_indices.insert_module(submodule))
        } else {
            Err(SessionError::ModuleNotFound)
        }
    }

    #[inline]
    fn get_module_name(&self) -> ClauseName {
        self.module
            .as_ref()
            .map(|module| module.module_decl.name.clone())
            .unwrap_or(ClauseName::BuiltIn("user"))
    }

    fn generate_init_goal_code(
	&mut self,
	flags: MachineFlags
    ) -> Result<Code, SessionError> {
	let query_terms = mem::replace(&mut self.initialization_goals.0, vec![]);
	let queue = mem::replace(&mut self.initialization_goals.1, VecDeque::new());

	compile_query(query_terms, queue, flags)
	    .map(|(code, _)| code)
	    .map_err(SessionError::from)
    }

    pub(crate) fn generate_code(
        &mut self,
        decls: Vec<PredicateCompileQueue>,
        wam: &Machine,
        code_dir: &mut CodeDir,
        code_offset: usize,
    ) -> Result<Code, SessionError> {
        let mut code = vec![];

        for (decl, queue) in decls {
            let (name, arity) = decl
                .predicate_indicator()
                .ok_or(SessionError::NamelessEntry)?;
            let non_counted_bt = self.non_counted_bt_preds.contains(&(name.clone(), arity));

            let p = code.len() + wam.code_repo.code.len() + code_offset;
            let mut cg = CodeGenerator::<DebrayAllocator>::new(non_counted_bt, wam.machine_flags());

            let decl = TopLevel::Predicate(decl);
            let mut decl_code = compile_relation(&mut cg, &decl)?;

            compile_appendix(&mut decl_code, &queue, non_counted_bt, wam.machine_flags())?;

            let idx = code_dir
                .entry((name.clone(), arity))
                .or_insert(CodeIndex::default());
<<<<<<< HEAD
            
            set_code_index!(idx, IndexPtr::Index(p), self.get_module_name());            
=======

            set_code_index!(idx, IndexPtr::Index(p), self.get_module_name());
>>>>>>> 02d8b144

            self.localize_self_calls(name, arity, &mut decl_code, p);
            code.extend(decl_code.into_iter());
        }

        Ok(code)
    }

    fn add_non_counted_bt_flag(&mut self, name: ClauseName, arity: usize) {
        self.non_counted_bt_preds.insert((name, arity));
    }

    fn add_term_dir_terms(
        &mut self,
        hook: CompileTimeHook,
        code_repo: &mut CodeRepo,
        key: PredicateKey,
        clause: PredicateClause,
        queue: VecDeque<TopLevel>,
    ) -> (usize, usize) {
        let preds = code_repo
            .term_dir
            .entry(key.clone())
            .or_insert((Predicate::new(), VecDeque::from(vec![])));

        let (mut len, mut queue_len) = ((preds.0).0.len(), preds.1.len());

        if self.module.is_some() && hook.has_module_scope() {
            let module_preds = self
                .user_term_dir
                .entry(key.clone())
                .or_insert((Predicate::new(), VecDeque::from(vec![])));

            if let Some(ref mut module) = &mut self.module {
                module.add_expansion_record(hook, clause.clone(), queue.clone());
                module.add_local_expansion(hook, clause.clone(), queue.clone());
            }

            (module_preds.0).0.push(clause);
            module_preds.1.extend(queue.into_iter());

            (preds.0).0.extend((module_preds.0).0.iter().cloned());
            preds.1.extend(module_preds.1.iter().cloned());
        } else {
            let module_preds = self
                .user_term_dir
                .entry(key.clone())
                .or_insert((Predicate::new(), VecDeque::from(vec![])));

            len += 1;
            queue_len += queue_len;

            (preds.0).0.push(clause);
            preds.1.extend(queue.into_iter());

            (preds.0).0.extend((module_preds.0).0.iter().cloned());
            preds.1.extend(module_preds.1.iter().cloned());
        }

        (len, queue_len)
    }

    fn submit_op(
        &mut self,
        wam: &Machine,
        indices: &mut IndexStore,
        op_decl: &OpDecl,
    ) -> Result<(), SessionError> {
        let spec = get_desc(
            op_decl.name(),
            composite_op!(
                self.module.is_some(),
                &wam.indices.op_dir,
                &mut indices.op_dir
            ),
        );

        op_decl.submit(self.get_module_name(), spec, &mut indices.op_dir)
    }

    fn process_decl(
        &mut self,
        decl: Declaration,
        wam: &mut Machine,
        indices: &mut IndexStore,
        flags: MachineFlags,
    ) -> Result<(), SessionError> {
        match decl {
            Declaration::EndOfFile => Ok(()),
            Declaration::Hook(hook, clause, queue) => {
                let key = (hook.name(), hook.arity());
                let (len, queue_len) =
                    self.add_term_dir_terms(hook, &mut wam.code_repo, key.clone(), clause, queue);

                let result = wam
                    .code_repo
                    .compile_hook(hook, flags)
                    .map_err(SessionError::from);

                wam.code_repo.truncate_terms(key, len, queue_len);

                result
            }
            Declaration::NonCountedBacktracking(name, arity) => {
                Ok(self.add_non_counted_bt_flag(name, arity))
            }
            Declaration::Op(op_decl) => {
                self.submit_op(wam, indices, &op_decl)
            }
            Declaration::UseModule(ModuleSource::Library(name)) => {
                let name = if !wam.indices.modules.contains_key(&name) {
                    load_library(wam, name, true)?
                } else {
                    name
                };

                self.use_module(name, &mut wam.code_repo, flags, &mut wam.indices, indices)
            }
            Declaration::UseQualifiedModule(ModuleSource::Library(name), exports) => {
                let name = if !wam.indices.modules.contains_key(&name) {
                    load_library(wam, name, true)?
                } else {
                    name
                };

                self.use_qualified_module(
                    name,
                    &mut wam.code_repo,
                    flags,
                    &exports,
                    &mut wam.indices,
                    indices
                )
            },
            Declaration::Module(module_decl) => {
                if self.module.is_none() {
                    let module_name = module_decl.name.clone();
                    let atom_tbl = TabledData::new(module_name.to_rc());

                    for export in module_decl.exports.iter() {
                        if let ModuleExport::OpDecl(ref op_decl) = export {
                            self.submit_op(wam, indices, op_decl)?;
                        }
                    }

                    Ok(self.module = Some(Module::new(module_decl, atom_tbl)))
                } else {
                    Err(SessionError::from(ParserError::InvalidModuleDecl))
                }
            }
            Declaration::UseModule(ModuleSource::File(filename)) => {
                let name = load_module_from_file(wam, filename.as_str(), true)?;
                self.use_module(name, &mut wam.code_repo, flags, &mut wam.indices, indices)
            }
            Declaration::UseQualifiedModule(ModuleSource::File(filename), exports) => {
                let name = load_module_from_file(wam, filename.as_str(), true)?;

                self.use_qualified_module(
                    name,
                    &mut wam.code_repo,
                    flags,
                    &exports,
                    &mut wam.indices,
                    indices,
                )
            }
	    Declaration::ModuleInitialization(query_terms, queue) => {
		self.initialization_goals.0.extend(query_terms.into_iter());
		self.initialization_goals.1.extend(queue.into_iter());

		Ok(())
	    }
            Declaration::Dynamic(..) => Ok(()),
        }
    }

    fn process_and_commit_decl<R: Read>(
        &mut self,
        decl: Declaration,
        worker: &mut TopLevelBatchWorker<R>,
        indices: &mut IndexStore,
        flags: MachineFlags,
    ) -> Result<(), SessionError> {
        let mut update_expansion_lengths = false;

        match &decl {
            &Declaration::Dynamic(ref name, arity) => {
                worker
                    .dynamic_clause_map
                    .entry((name.clone(), arity))
                    .or_insert(vec![]);

		indices.code_dir
		       .entry((name.clone(), arity))
		       .or_insert(CodeIndex::dynamic_undefined(self.get_module_name()));
            }
            &Declaration::Hook(hook, _, ref queue) if self.module.is_none() => worker
                .term_stream
                .incr_expansion_lens(hook.user_scope(), 1, queue.len()),
            &Declaration::Hook(hook, _, ref queue) if !hook.has_module_scope() => {
                worker.term_stream.incr_expansion_lens(hook, 1, queue.len())
            }
            &Declaration::UseModule(_) | &Declaration::UseQualifiedModule(..) => {
                update_expansion_lengths = true
            }
            _ => {}
        };

        let result = self.process_decl(decl, &mut worker.term_stream.wam, indices, flags);

        if update_expansion_lengths {
            worker.term_stream.update_expansion_lens();
        }

        result
    }

    pub(crate) fn gather_items<R: Read>(
        &mut self,
        wam: &mut Machine,
        mut src: ParsingStream<R>,
        indices: &mut IndexStore,
    ) -> Result<GatherResult, SessionError> {
        let flags = wam.machine_flags();
        let atom_tbl = indices.atom_tbl.clone();
        let mut worker = TopLevelBatchWorker::new(&mut src, atom_tbl.clone(), flags, wam);

        let mut toplevel_results = vec![];
        let mut toplevel_indices = default_index_store!(atom_tbl.clone());

        while let Some(decl) = worker.consume(indices)? {
            if decl.is_module_decl() {
                toplevel_indices.copy_and_swap(indices);
                mem::swap(&mut worker.results, &mut toplevel_results);
                worker.in_module = true;

                self.process_and_commit_decl(decl, &mut worker, indices, flags)?;

                if let Some(ref module) = &self.module {
                    worker.term_stream.set_atom_tbl(module.atom_tbl.clone());
                }
            } else if decl.is_end_of_file() {
                break;
            } else {
                self.process_and_commit_decl(decl, &mut worker, indices, flags)?;
            }
        }

        let addition_results = worker.term_stream.rollback_expansion_code()?;

        Ok(GatherResult {
            worker_results: worker.results,
            dynamic_clause_map: worker.dynamic_clause_map,
            toplevel_results,
            toplevel_indices,
            addition_results,
            top_level_terms: worker.term_stream.top_level_terms(),
        })
    }

    fn drop_expansions(&self, flags: MachineFlags, code_repo: &mut CodeRepo) {
        let (te_len, te_queue_len) = self.orig_term_expansion_lens;
        let (ge_len, ge_queue_len) = self.orig_goal_expansion_lens;

        code_repo.truncate_terms((clause_name!("term_expansion"), 2), te_len, te_queue_len);
        code_repo.truncate_terms((clause_name!("goal_expansion"), 2), ge_len, ge_queue_len);

        discard_result!(code_repo.compile_hook(CompileTimeHook::UserGoalExpansion, flags));
        discard_result!(code_repo.compile_hook(CompileTimeHook::UserTermExpansion, flags));
    }

    fn print_error(&self, e: &SessionError) {
        if let &SessionError::ParserError(ref e) = e {
            if let Some((line_num, _col_num)) = e.line_and_col_num() {
                println!("{}:{}: {}", self.listing_src, line_num, e.as_str());
            }
        }
    }
}

fn compile_work_impl(
    compiler: &mut ListingCompiler,
    wam: &mut Machine,
    mut indices: IndexStore,
    mut results: GatherResult,
) -> Result<(), SessionError> {
    if let Some(ref mut module) = &mut compiler.module {
        // compile the module-level goal and term expansions and store
        // their locations to the module's code_dir.
        let mut decls = module.take_local_expansions();

        if !decls.is_empty() {
            append_trivial_goal(&clause_name!("term_expansion"), &mut decls[0].0);
            append_trivial_goal(&clause_name!("goal_expansion"), &mut decls[1].0);

            results.worker_results.extend(decls.into_iter());
        }
    }

    let module_code = compiler.generate_code(
        results.worker_results,
        wam,
        &mut indices.code_dir,
        0
    )?;

    let toplvl_code = compiler.generate_code(
        results.toplevel_results,
        wam,
        &mut results.toplevel_indices.code_dir,
        module_code.len()
    )?;

    if let Some(ref mut module) = &mut compiler.module {
        if !module.is_impromptu_module {
            module.user_term_expansions = results.addition_results.take_term_expansions();
            module.user_goal_expansions = results.addition_results.take_goal_expansions();
        }
    }

    let flags = wam.machine_flags();

    wam.code_repo.compile_hook(CompileTimeHook::UserTermExpansion, flags)?;
    wam.code_repo.compile_hook(CompileTimeHook::UserGoalExpansion, flags)?;

    if let Some(mut module) = compiler.module.take() {
        if module.is_impromptu_module {
            module.module_decl.exports = indices.code_dir.keys().cloned()
                .filter(|(name, _)| name.owning_module().as_str() != "builtins")
                .map(ModuleExport::PredicateKey)
                .collect();
        }

        let mut clause_code_generator =
            ClauseCodeGenerator::new(module_code.len() + toplvl_code.len(),
                                     module.module_decl.name.clone());

        wam.check_toplevel_code(&results.toplevel_indices)?;
        clause_code_generator.generate_clause_code(&results.dynamic_clause_map, wam)?;

        if let Some(ref module) = wam.indices.modules.swap_remove(&module.module_decl.name) {
            wam.indices.remove_module(clause_name!("user"), module);
        }

        if module.is_impromptu_module {
            add_module_code(wam, module, module_code, indices);

            let module = wam.indices.take_module(compiler.listing_src.clone()).unwrap();

            wam.indices.use_module(&mut wam.code_repo, wam.machine_st.flags, &module)?;
            wam.indices.insert_module(module);
        } else {
            add_module_code(wam, module, module_code, indices);
        }

        add_toplevel_code(wam, toplvl_code, results.toplevel_indices);
        clause_code_generator.add_clause_code(wam, results.dynamic_clause_map);
    } else {
        add_non_module_code(
            wam,
            results.dynamic_clause_map,
            module_code,
            indices
        )?;
    }

    let init_goal_code = compiler.generate_init_goal_code(
	wam.machine_flags()
    )?;

    if init_goal_code.len() > 0 {
	if !wam.run_init_code(init_goal_code) {
            println!("Warning: initialization goal for {} failed",
                     compiler.listing_src);
        }
    }

    if !compiler.suppress_warnings {
        issue_singleton_warnings(
            compiler.listing_src.clone(),
            results.top_level_terms,
        );
    }

    Ok(())
}

fn compile_work<R: Read>(
    compiler: &mut ListingCompiler,
    wam: &mut Machine,
    src: ParsingStream<R>,
    mut indices: IndexStore,
) -> EvalSession {
    let results = try_eval_session!(compiler.gather_items(wam, src, &mut indices));
    try_eval_session!(compile_work_impl(compiler, wam, indices, results));
    EvalSession::EntrySuccess
}

/* This is a truncated version of compile_user_module, used for
compiling code composing special forms, ie. the code that calls
M:verify_attributes on attributed variables. */
pub fn compile_special_form<R: Read>(
    wam: &mut Machine,
    src: ParsingStream<R>,
    listing_src: ClauseName,
) -> Result<usize, SessionError> {
    let mut indices = default_index_store!(wam.indices.atom_tbl.clone());
    setup_indices(wam, clause_name!("builtins"), &mut indices)?;

    let mut compiler = ListingCompiler::new(&wam.code_repo, true, listing_src);
    let results = compiler.gather_items(wam, src, &mut indices)?;

    let code = compiler.generate_code(results.worker_results, wam, &mut indices.code_dir, 0)?;
    let p = wam.code_repo.code.len();

    add_toplevel_code(wam, code, indices);

    Ok(p)
}

#[inline]
pub fn compile_listing<R: Read>(
    wam: &mut Machine,
    src: ParsingStream<R>,
    indices: IndexStore,
    suppress_warnings: bool,
    listing_src: ClauseName,
) -> EvalSession {
    let mut compiler = ListingCompiler::new(&wam.code_repo, suppress_warnings, listing_src);

    match compile_work(&mut compiler, wam, src, indices) {
        EvalSession::Error(e) => {
            compiler.drop_expansions(wam.machine_flags(), &mut wam.code_repo);
            compiler.print_error(&e);

            EvalSession::Error(e)
        }
        result => result,
    }
}

pub(super) fn setup_indices(
    wam: &mut Machine,
    module: ClauseName,
    indices: &mut IndexStore,
) -> Result<(), SessionError> {
    if let Some(module) = wam.indices.take_module(module) {
        let flags = wam.machine_flags();
        let result = indices.use_module(&mut wam.code_repo, flags, &module);

        wam.indices.insert_module(module);
        result
    } else {
        Err(SessionError::ModuleNotFound)
    }
}

pub fn compile_user_module<R: Read>(
    wam: &mut Machine,
    src: ParsingStream<R>,
    suppress_warnings: bool,
    listing_src: ClauseName,
) -> EvalSession {
    let mut indices = default_index_store!(wam.indices.atom_tbl.clone());
    try_eval_session!(setup_indices(wam, clause_name!("builtins"), &mut indices));
    compile_listing(wam, src, indices, suppress_warnings, listing_src)
}<|MERGE_RESOLUTION|>--- conflicted
+++ resolved
@@ -691,13 +691,8 @@
             let idx = code_dir
                 .entry((name.clone(), arity))
                 .or_insert(CodeIndex::default());
-<<<<<<< HEAD
-            
-            set_code_index!(idx, IndexPtr::Index(p), self.get_module_name());            
-=======
 
             set_code_index!(idx, IndexPtr::Index(p), self.get_module_name());
->>>>>>> 02d8b144
 
             self.localize_self_calls(name, arity, &mut decl_code, p);
             code.extend(decl_code.into_iter());
