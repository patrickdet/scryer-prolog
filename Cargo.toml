[package]
name = "scryer-prolog"
version = "0.9.2"
authors = ["Mark Thom <markjordanthom@gmail.com>"]
edition = "2021"
description = "A modern Prolog implementation written mostly in Rust."
readme = "README.md"
repository = "https://github.com/mthom/scryer-prolog"
license = "BSD-3-Clause"
keywords = ["prolog", "prolog-interpreter", "prolog-system"]
categories = ["command-line-utilities"]
build = "build/main.rs"
rust-version = "1.70"

[lib]
crate-type = ["cdylib", "rlib"]

[features]
<<<<<<< HEAD
multi_thread = []
default = ["ffi", "repl", "hostname", "tls", "http"]
=======
default = ["ffi", "repl", "hostname", "tls", "http", "crypto-full"]
>>>>>>> 4077040d
ffi = ["dep:libffi"]
repl = ["dep:crossterm", "dep:ctrlc", "dep:rustyline"]
hostname = ["dep:hostname"]
tls = ["dep:native-tls"]
http = ["dep:hyper", "dep:reqwest"]
rust_beta_channel = []
crypto-full = []

[build-dependencies]
indexmap = "1.0.2"
proc-macro2 = "1.0.36"
quote = "1.0.15"
strum = "0.23"
strum_macros = "0.23"
syn = { version = "2.0.32", features = ['full', 'visit', 'extra-traits'] }
to-syn-value = "0.1.1"
to-syn-value_derive = "0.1.1"
walkdir = "2"

[dependencies]
bit-set = "0.5.3"
bitvec = "1"
cpu-time = "1.0.0"
dirs-next = "2.0.0"
divrem = "0.1.0"
fxhash = "0.2.1"
git-version = "0.3.4"
indexmap = "1.0.2"
lazy_static = "1.4.0"
lexical = "5.2.2"
libc = "0.2.62"
modular-bitfield = "0.11.2"
ordered-float = "2.6.0"
phf = { version = "0.9", features = ["macros"] }
ref_thread_local = "0.0.0"
ripemd160 = "0.8.0"
sha3 = "0.8.2"
blake2 = "0.8.1"
crrl = "0.6.0"
chrono = "0.4.11"
select = "0.6.0"
roxmltree = "0.11.0"
base64 = "0.12.3"
smallvec = "1.8.0"
static_assertions = "1.1.0"
ryu = "1.0.9"
futures = "0.3"
regex = "1.9.1"
libloading = "0.7"
derive_deref = "1.1.1"
http-body-util = "0.1.0-rc.2"
bytes = "1"
dashu = { version = "0.3.1", git = "https://github.com/cmpute/dashu.git"  }
num-order = { version = "1.2.0" }
rand = "0.8.5"

[target.'cfg(not(target_arch = "wasm32"))'.dependencies]
libffi = { git = "https://github.com/coasys/libffi-rs.git", branch = "windows-space", optional = true, version = "3.2.0" }
hostname = { version = "0.3.1", optional = true }
crossterm = { version = "0.20.0", optional = true }
ctrlc = { version = "3.2.2", optional = true }
rustyline = { version = "12.0.0", optional = true }
native-tls = { version = "0.2.4", optional = true }
hyper = { version = "=1.0.0-rc.4", features = ["full"], optional = true }
hyper-util = { git = "https://github.com/hyperium/hyper-util.git" }
reqwest = { version = "0.11.18", features = ["blocking"], optional = true }
tokio = { version = "1.28.2", features = ["full"] }

[target.'cfg(target_arch = "wasm32")'.dependencies]
getrandom = { version = "0.2.10", features = ["js"] }
tokio = { version = "1.28.2", features = ["sync", "macros", "io-util", "rt"] }

[target.'cfg(all(target_arch = "wasm32", target_os = "unknown"))'.dependencies]
console_error_panic_hook = "0.1"
console_log = "1.0"
wasm-bindgen = "0.2.87"
wasm-bindgen-futures = "0.4"
serde-wasm-bindgen = "0.5"
web-sys = { version = "0.3", features = [
    "Document",
    "Window",
    "Element",
]}

[target.'cfg(target_os = "wasi")'.dependencies]
ring-wasi = { version = "0.16.25" }

[target.'cfg(not(target_os = "wasi"))'.dependencies]
ring = { version = "0.16.13" }

[dev-dependencies]
assert_cmd = "1.0.3"
predicates-core = "1.0.2"
maplit = "1.0.2"
serial_test = "2.0.0"

[patch.crates-io]
modular-bitfield = { git = "https://github.com/mthom/modular-bitfield" }

[profile.release]
debug = true<|MERGE_RESOLUTION|>--- conflicted
+++ resolved
@@ -16,12 +16,7 @@
 crate-type = ["cdylib", "rlib"]
 
 [features]
-<<<<<<< HEAD
-multi_thread = []
-default = ["ffi", "repl", "hostname", "tls", "http"]
-=======
 default = ["ffi", "repl", "hostname", "tls", "http", "crypto-full"]
->>>>>>> 4077040d
 ffi = ["dep:libffi"]
 repl = ["dep:crossterm", "dep:ctrlc", "dep:rustyline"]
 hostname = ["dep:hostname"]
@@ -92,7 +87,7 @@
 
 [target.'cfg(target_arch = "wasm32")'.dependencies]
 getrandom = { version = "0.2.10", features = ["js"] }
-tokio = { version = "1.28.2", features = ["sync", "macros", "io-util", "rt"] }
+tokio = { version = "1.28.2", features = ["sync", "macros", "io-util", "rt", "time"] }
 
 [target.'cfg(all(target_arch = "wasm32", target_os = "unknown"))'.dependencies]
 console_error_panic_hook = "0.1"
